// Copyright 2015 The go-ethereum Authors
// This file is part of the go-ethereum library.
//
// The go-ethereum library is free software: you can redistribute it and/or modify
// it under the terms of the GNU Lesser General Public License as published by
// the Free Software Foundation, either version 3 of the License, or
// (at your option) any later version.
//
// The go-ethereum library is distributed in the hope that it will be useful,
// but WITHOUT ANY WARRANTY; without even the implied warranty of
// MERCHANTABILITY or FITNESS FOR A PARTICULAR PURPOSE. See the
// GNU Lesser General Public License for more details.
//
// You should have received a copy of the GNU Lesser General Public License
// along with the go-ethereum library. If not, see <http://www.gnu.org/licenses/>.

package trie

import (
	"bytes"
	"testing"

	"github.com/ethereum/go-ethereum/common"
	"github.com/ethereum/go-ethereum/ethdb"
)

// makeTestTrie create a sample test trie to test node-wise reconstruction.
func makeTestTrie() (*Database, *Trie, map[string][]byte) {
	// Create an empty trie
	triedb := NewDatabase(ethdb.NewMemDatabase())
	trie, _ := New(common.Hash{}, triedb)

	// Fill it with some arbitrary data
	content := make(map[string][]byte)
	for i := byte(0); i < 255; i++ {
		// Map the same data under multiple keys
		key, val := common.LeftPadBytes([]byte{1, i}, 32), []byte{i}
		content[string(key)] = val
		trie.Update(key, val)

		key, val = common.LeftPadBytes([]byte{2, i}, 32), []byte{i}
		content[string(key)] = val
		trie.Update(key, val)

		// Add some other data to inflate the trie
		for j := byte(3); j < 13; j++ {
			key, val = common.LeftPadBytes([]byte{j, i}, 32), []byte{j, i}
			content[string(key)] = val
			trie.Update(key, val)
		}
	}
	trie.Commit(nil)

	// Return the generated trie
	return triedb, trie, content
}

// checkTrieContents cross references a reconstructed trie with an expected data
// content map.
func checkTrieContents(t *testing.T, db *Database, root []byte, content map[string][]byte) {
	// Check root availability and trie contents
	trie, err := New(common.BytesToHash(root), db)
	if err != nil {
		t.Fatalf("failed to create trie at %x: %v", root, err)
	}
	if err := checkTrieConsistency(db, common.BytesToHash(root)); err != nil {
		t.Fatalf("inconsistent trie at %x: %v", root, err)
	}
	for key, val := range content {
		if have := trie.Get([]byte(key)); !bytes.Equal(have, val) {
			t.Errorf("entry %x: content mismatch: have %x, want %x", key, have, val)
		}
	}
}

// checkTrieConsistency checks that all nodes in a trie are indeed present.
func checkTrieConsistency(db *Database, root common.Hash) error {
	// Create and iterate a trie rooted in a subnode
	trie, err := New(root, db)
	if err != nil {
		return nil // Consider a non existent state consistent
	}
	it := trie.NodeIterator(nil)
	for it.Next(true) {
	}
	return it.Error()
}

// Tests that an empty trie is not scheduled for syncing.
<<<<<<< HEAD
func TestEmptyTrieSync(t *testing.T) {
=======
func TestEmptySync(t *testing.T) {
>>>>>>> 37685930
	dbA := NewDatabase(ethdb.NewMemDatabase())
	dbB := NewDatabase(ethdb.NewMemDatabase())
	emptyA, _ := New(common.Hash{}, dbA)
	emptyB, _ := New(emptyRoot, dbB)

	for i, trie := range []*Trie{emptyA, emptyB} {
<<<<<<< HEAD
		if req := NewTrieSync(trie.Hash(), ethdb.NewMemDatabase(), nil).Missing(1); len(req) != 0 {
=======
		if req := NewSync(trie.Hash(), ethdb.NewMemDatabase(), nil).Missing(1); len(req) != 0 {
>>>>>>> 37685930
			t.Errorf("test %d: content requested for empty trie: %v", i, req)
		}
	}
}

// Tests that given a root hash, a trie can sync iteratively on a single thread,
// requesting retrieval tasks and returning all of them in one go.
func TestIterativeSyncIndividual(t *testing.T) { testIterativeSync(t, 1) }
func TestIterativeSyncBatched(t *testing.T)    { testIterativeSync(t, 100) }

func testIterativeSync(t *testing.T, batch int) {
	// Create a random trie to copy
	srcDb, srcTrie, srcData := makeTestTrie()

	// Create a destination trie and sync with the scheduler
	diskdb := ethdb.NewMemDatabase()
	triedb := NewDatabase(diskdb)
<<<<<<< HEAD
	sched := NewTrieSync(srcTrie.Hash(), diskdb, nil)
=======
	sched := NewSync(srcTrie.Hash(), diskdb, nil)
>>>>>>> 37685930

	queue := append([]common.Hash{}, sched.Missing(batch)...)
	for len(queue) > 0 {
		results := make([]SyncResult, len(queue))
		for i, hash := range queue {
			data, err := srcDb.Node(hash)
			if err != nil {
				t.Fatalf("failed to retrieve node data for %x: %v", hash, err)
			}
			results[i] = SyncResult{hash, data}
		}
		if _, index, err := sched.Process(results); err != nil {
			t.Fatalf("failed to process result #%d: %v", index, err)
		}
		if index, err := sched.Commit(diskdb); err != nil {
			t.Fatalf("failed to commit data #%d: %v", index, err)
		}
		queue = append(queue[:0], sched.Missing(batch)...)
	}
	// Cross check that the two tries are in sync
	checkTrieContents(t, triedb, srcTrie.Root(), srcData)
}

// Tests that the trie scheduler can correctly reconstruct the state even if only
// partial results are returned, and the others sent only later.
func TestIterativeDelayedSync(t *testing.T) {
	// Create a random trie to copy
	srcDb, srcTrie, srcData := makeTestTrie()

	// Create a destination trie and sync with the scheduler
	diskdb := ethdb.NewMemDatabase()
	triedb := NewDatabase(diskdb)
<<<<<<< HEAD
	sched := NewTrieSync(srcTrie.Hash(), diskdb, nil)
=======
	sched := NewSync(srcTrie.Hash(), diskdb, nil)
>>>>>>> 37685930

	queue := append([]common.Hash{}, sched.Missing(10000)...)
	for len(queue) > 0 {
		// Sync only half of the scheduled nodes
		results := make([]SyncResult, len(queue)/2+1)
		for i, hash := range queue[:len(results)] {
			data, err := srcDb.Node(hash)
			if err != nil {
				t.Fatalf("failed to retrieve node data for %x: %v", hash, err)
			}
			results[i] = SyncResult{hash, data}
		}
		if _, index, err := sched.Process(results); err != nil {
			t.Fatalf("failed to process result #%d: %v", index, err)
		}
		if index, err := sched.Commit(diskdb); err != nil {
			t.Fatalf("failed to commit data #%d: %v", index, err)
		}
		queue = append(queue[len(results):], sched.Missing(10000)...)
	}
	// Cross check that the two tries are in sync
	checkTrieContents(t, triedb, srcTrie.Root(), srcData)
}

// Tests that given a root hash, a trie can sync iteratively on a single thread,
// requesting retrieval tasks and returning all of them in one go, however in a
// random order.
func TestIterativeRandomSyncIndividual(t *testing.T) { testIterativeRandomSync(t, 1) }
func TestIterativeRandomSyncBatched(t *testing.T)    { testIterativeRandomSync(t, 100) }

func testIterativeRandomSync(t *testing.T, batch int) {
	// Create a random trie to copy
	srcDb, srcTrie, srcData := makeTestTrie()

	// Create a destination trie and sync with the scheduler
	diskdb := ethdb.NewMemDatabase()
	triedb := NewDatabase(diskdb)
<<<<<<< HEAD
	sched := NewTrieSync(srcTrie.Hash(), diskdb, nil)
=======
	sched := NewSync(srcTrie.Hash(), diskdb, nil)
>>>>>>> 37685930

	queue := make(map[common.Hash]struct{})
	for _, hash := range sched.Missing(batch) {
		queue[hash] = struct{}{}
	}
	for len(queue) > 0 {
		// Fetch all the queued nodes in a random order
		results := make([]SyncResult, 0, len(queue))
		for hash := range queue {
			data, err := srcDb.Node(hash)
			if err != nil {
				t.Fatalf("failed to retrieve node data for %x: %v", hash, err)
			}
			results = append(results, SyncResult{hash, data})
		}
		// Feed the retrieved results back and queue new tasks
		if _, index, err := sched.Process(results); err != nil {
			t.Fatalf("failed to process result #%d: %v", index, err)
		}
		if index, err := sched.Commit(diskdb); err != nil {
			t.Fatalf("failed to commit data #%d: %v", index, err)
		}
		queue = make(map[common.Hash]struct{})
		for _, hash := range sched.Missing(batch) {
			queue[hash] = struct{}{}
		}
	}
	// Cross check that the two tries are in sync
	checkTrieContents(t, triedb, srcTrie.Root(), srcData)
}

// Tests that the trie scheduler can correctly reconstruct the state even if only
// partial results are returned (Even those randomly), others sent only later.
func TestIterativeRandomDelayedSync(t *testing.T) {
	// Create a random trie to copy
	srcDb, srcTrie, srcData := makeTestTrie()

	// Create a destination trie and sync with the scheduler
	diskdb := ethdb.NewMemDatabase()
	triedb := NewDatabase(diskdb)
<<<<<<< HEAD
	sched := NewTrieSync(srcTrie.Hash(), diskdb, nil)
=======
	sched := NewSync(srcTrie.Hash(), diskdb, nil)
>>>>>>> 37685930

	queue := make(map[common.Hash]struct{})
	for _, hash := range sched.Missing(10000) {
		queue[hash] = struct{}{}
	}
	for len(queue) > 0 {
		// Sync only half of the scheduled nodes, even those in random order
		results := make([]SyncResult, 0, len(queue)/2+1)
		for hash := range queue {
			data, err := srcDb.Node(hash)
			if err != nil {
				t.Fatalf("failed to retrieve node data for %x: %v", hash, err)
			}
			results = append(results, SyncResult{hash, data})

			if len(results) >= cap(results) {
				break
			}
		}
		// Feed the retrieved results back and queue new tasks
		if _, index, err := sched.Process(results); err != nil {
			t.Fatalf("failed to process result #%d: %v", index, err)
		}
		if index, err := sched.Commit(diskdb); err != nil {
			t.Fatalf("failed to commit data #%d: %v", index, err)
		}
		for _, result := range results {
			delete(queue, result.Hash)
		}
		for _, hash := range sched.Missing(10000) {
			queue[hash] = struct{}{}
		}
	}
	// Cross check that the two tries are in sync
	checkTrieContents(t, triedb, srcTrie.Root(), srcData)
}

// Tests that a trie sync will not request nodes multiple times, even if they
// have such references.
func TestDuplicateAvoidanceSync(t *testing.T) {
	// Create a random trie to copy
	srcDb, srcTrie, srcData := makeTestTrie()

	// Create a destination trie and sync with the scheduler
	diskdb := ethdb.NewMemDatabase()
	triedb := NewDatabase(diskdb)
<<<<<<< HEAD
	sched := NewTrieSync(srcTrie.Hash(), diskdb, nil)
=======
	sched := NewSync(srcTrie.Hash(), diskdb, nil)
>>>>>>> 37685930

	queue := append([]common.Hash{}, sched.Missing(0)...)
	requested := make(map[common.Hash]struct{})

	for len(queue) > 0 {
		results := make([]SyncResult, len(queue))
		for i, hash := range queue {
			data, err := srcDb.Node(hash)
			if err != nil {
				t.Fatalf("failed to retrieve node data for %x: %v", hash, err)
			}
			if _, ok := requested[hash]; ok {
				t.Errorf("hash %x already requested once", hash)
			}
			requested[hash] = struct{}{}

			results[i] = SyncResult{hash, data}
		}
		if _, index, err := sched.Process(results); err != nil {
			t.Fatalf("failed to process result #%d: %v", index, err)
		}
		if index, err := sched.Commit(diskdb); err != nil {
			t.Fatalf("failed to commit data #%d: %v", index, err)
		}
		queue = append(queue[:0], sched.Missing(0)...)
	}
	// Cross check that the two tries are in sync
	checkTrieContents(t, triedb, srcTrie.Root(), srcData)
}

// Tests that at any point in time during a sync, only complete sub-tries are in
// the database.
func TestIncompleteSync(t *testing.T) {
	// Create a random trie to copy
	srcDb, srcTrie, _ := makeTestTrie()

	// Create a destination trie and sync with the scheduler
	diskdb := ethdb.NewMemDatabase()
	triedb := NewDatabase(diskdb)
<<<<<<< HEAD
	sched := NewTrieSync(srcTrie.Hash(), diskdb, nil)
=======
	sched := NewSync(srcTrie.Hash(), diskdb, nil)
>>>>>>> 37685930

	added := []common.Hash{}
	queue := append([]common.Hash{}, sched.Missing(1)...)
	for len(queue) > 0 {
		// Fetch a batch of trie nodes
		results := make([]SyncResult, len(queue))
		for i, hash := range queue {
			data, err := srcDb.Node(hash)
			if err != nil {
				t.Fatalf("failed to retrieve node data for %x: %v", hash, err)
			}
			results[i] = SyncResult{hash, data}
		}
		// Process each of the trie nodes
		if _, index, err := sched.Process(results); err != nil {
			t.Fatalf("failed to process result #%d: %v", index, err)
		}
		if index, err := sched.Commit(diskdb); err != nil {
			t.Fatalf("failed to commit data #%d: %v", index, err)
		}
		for _, result := range results {
			added = append(added, result.Hash)
		}
		// Check that all known sub-tries in the synced trie are complete
		for _, root := range added {
			if err := checkTrieConsistency(triedb, root); err != nil {
				t.Fatalf("trie inconsistent: %v", err)
			}
		}
		// Fetch the next batch to retrieve
		queue = append(queue[:0], sched.Missing(1)...)
	}
	// Sanity check that removing any node from the database is detected
	for _, node := range added[1:] {
		key := node.Bytes()
		value, _ := diskdb.Get(key)

		diskdb.Delete(key)
		if err := checkTrieConsistency(triedb, added[0]); err == nil {
			t.Fatalf("trie inconsistency not caught, missing: %x", key)
		}
		diskdb.Put(key, value)
	}
}<|MERGE_RESOLUTION|>--- conflicted
+++ resolved
@@ -87,22 +87,14 @@
 }
 
 // Tests that an empty trie is not scheduled for syncing.
-<<<<<<< HEAD
-func TestEmptyTrieSync(t *testing.T) {
-=======
 func TestEmptySync(t *testing.T) {
->>>>>>> 37685930
 	dbA := NewDatabase(ethdb.NewMemDatabase())
 	dbB := NewDatabase(ethdb.NewMemDatabase())
 	emptyA, _ := New(common.Hash{}, dbA)
 	emptyB, _ := New(emptyRoot, dbB)
 
 	for i, trie := range []*Trie{emptyA, emptyB} {
-<<<<<<< HEAD
-		if req := NewTrieSync(trie.Hash(), ethdb.NewMemDatabase(), nil).Missing(1); len(req) != 0 {
-=======
 		if req := NewSync(trie.Hash(), ethdb.NewMemDatabase(), nil).Missing(1); len(req) != 0 {
->>>>>>> 37685930
 			t.Errorf("test %d: content requested for empty trie: %v", i, req)
 		}
 	}
@@ -120,11 +112,7 @@
 	// Create a destination trie and sync with the scheduler
 	diskdb := ethdb.NewMemDatabase()
 	triedb := NewDatabase(diskdb)
-<<<<<<< HEAD
-	sched := NewTrieSync(srcTrie.Hash(), diskdb, nil)
-=======
-	sched := NewSync(srcTrie.Hash(), diskdb, nil)
->>>>>>> 37685930
+	sched := NewSync(srcTrie.Hash(), diskdb, nil)
 
 	queue := append([]common.Hash{}, sched.Missing(batch)...)
 	for len(queue) > 0 {
@@ -157,11 +145,7 @@
 	// Create a destination trie and sync with the scheduler
 	diskdb := ethdb.NewMemDatabase()
 	triedb := NewDatabase(diskdb)
-<<<<<<< HEAD
-	sched := NewTrieSync(srcTrie.Hash(), diskdb, nil)
-=======
-	sched := NewSync(srcTrie.Hash(), diskdb, nil)
->>>>>>> 37685930
+	sched := NewSync(srcTrie.Hash(), diskdb, nil)
 
 	queue := append([]common.Hash{}, sched.Missing(10000)...)
 	for len(queue) > 0 {
@@ -199,11 +183,7 @@
 	// Create a destination trie and sync with the scheduler
 	diskdb := ethdb.NewMemDatabase()
 	triedb := NewDatabase(diskdb)
-<<<<<<< HEAD
-	sched := NewTrieSync(srcTrie.Hash(), diskdb, nil)
-=======
-	sched := NewSync(srcTrie.Hash(), diskdb, nil)
->>>>>>> 37685930
+	sched := NewSync(srcTrie.Hash(), diskdb, nil)
 
 	queue := make(map[common.Hash]struct{})
 	for _, hash := range sched.Missing(batch) {
@@ -244,11 +224,7 @@
 	// Create a destination trie and sync with the scheduler
 	diskdb := ethdb.NewMemDatabase()
 	triedb := NewDatabase(diskdb)
-<<<<<<< HEAD
-	sched := NewTrieSync(srcTrie.Hash(), diskdb, nil)
-=======
-	sched := NewSync(srcTrie.Hash(), diskdb, nil)
->>>>>>> 37685930
+	sched := NewSync(srcTrie.Hash(), diskdb, nil)
 
 	queue := make(map[common.Hash]struct{})
 	for _, hash := range sched.Missing(10000) {
@@ -295,11 +271,7 @@
 	// Create a destination trie and sync with the scheduler
 	diskdb := ethdb.NewMemDatabase()
 	triedb := NewDatabase(diskdb)
-<<<<<<< HEAD
-	sched := NewTrieSync(srcTrie.Hash(), diskdb, nil)
-=======
-	sched := NewSync(srcTrie.Hash(), diskdb, nil)
->>>>>>> 37685930
+	sched := NewSync(srcTrie.Hash(), diskdb, nil)
 
 	queue := append([]common.Hash{}, sched.Missing(0)...)
 	requested := make(map[common.Hash]struct{})
@@ -339,11 +311,7 @@
 	// Create a destination trie and sync with the scheduler
 	diskdb := ethdb.NewMemDatabase()
 	triedb := NewDatabase(diskdb)
-<<<<<<< HEAD
-	sched := NewTrieSync(srcTrie.Hash(), diskdb, nil)
-=======
-	sched := NewSync(srcTrie.Hash(), diskdb, nil)
->>>>>>> 37685930
+	sched := NewSync(srcTrie.Hash(), diskdb, nil)
 
 	added := []common.Hash{}
 	queue := append([]common.Hash{}, sched.Missing(1)...)
