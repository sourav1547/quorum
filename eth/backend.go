// Copyright 2014 The go-ethereum Authors
// This file is part of the go-ethereum library.
//
// The go-ethereum library is free software: you can redistribute it and/or modify
// it under the terms of the GNU Lesser General Public License as published by
// the Free Software Foundation, either version 3 of the License, or
// (at your option) any later version.
//
// The go-ethereum library is distributed in the hope that it will be useful,
// but WITHOUT ANY WARRANTY; without even the implied warranty of
// MERCHANTABILITY or FITNESS FOR A PARTICULAR PURPOSE. See the
// GNU Lesser General Public License for more details.
//
// You should have received a copy of the GNU Lesser General Public License
// along with the go-ethereum library. If not, see <http://www.gnu.org/licenses/>.

// Package eth implements the Ethereum protocol.
package eth

import (
	"errors"
	"fmt"
	"math/big"
	"runtime"
	"sync"
	"sync/atomic"

	"github.com/ethereum/go-ethereum/accounts"
	"github.com/ethereum/go-ethereum/common"
	"github.com/ethereum/go-ethereum/common/hexutil"
	"github.com/ethereum/go-ethereum/consensus"
	"github.com/ethereum/go-ethereum/consensus/clique"
	"github.com/ethereum/go-ethereum/consensus/ethash"
<<<<<<< HEAD
	"github.com/ethereum/go-ethereum/consensus/istanbul"
	istanbulBackend "github.com/ethereum/go-ethereum/consensus/istanbul/backend"
=======
>>>>>>> 37685930
	"github.com/ethereum/go-ethereum/core"
	"github.com/ethereum/go-ethereum/core/bloombits"
	"github.com/ethereum/go-ethereum/core/rawdb"
	"github.com/ethereum/go-ethereum/core/types"
	"github.com/ethereum/go-ethereum/core/vm"
	"github.com/ethereum/go-ethereum/crypto"
	"github.com/ethereum/go-ethereum/eth/downloader"
	"github.com/ethereum/go-ethereum/eth/filters"
	"github.com/ethereum/go-ethereum/eth/gasprice"
	"github.com/ethereum/go-ethereum/ethdb"
	"github.com/ethereum/go-ethereum/event"
	"github.com/ethereum/go-ethereum/internal/ethapi"
	"github.com/ethereum/go-ethereum/log"
	"github.com/ethereum/go-ethereum/miner"
	"github.com/ethereum/go-ethereum/node"
	"github.com/ethereum/go-ethereum/p2p"
	"github.com/ethereum/go-ethereum/params"
	"github.com/ethereum/go-ethereum/rlp"
	"github.com/ethereum/go-ethereum/rpc"
)

type LesServer interface {
	Start(srvr *p2p.Server)
	Stop()
	Protocols() []p2p.Protocol
	SetBloomBitsIndexer(bbIndexer *core.ChainIndexer)
}

// Ethereum implements the Ethereum full node service.
type Ethereum struct {
	config      *Config
	chainConfig *params.ChainConfig

	// Channel for shutting down the service
	shutdownChan chan bool // Channel for shutting down the Ethereum

	// Handlers
	txPool          *core.TxPool
	blockchain      *core.BlockChain
	protocolManager *ProtocolManager
	lesServer       LesServer

	// DB interfaces
	chainDb ethdb.Database // Block chain database

	eventMux       *event.TypeMux
	engine         consensus.Engine
	accountManager *accounts.Manager

	bloomRequests chan chan *bloombits.Retrieval // Channel receiving bloom data retrieval requests
	bloomIndexer  *core.ChainIndexer             // Bloom indexer operating during block imports

	APIBackend *EthAPIBackend

	miner     *miner.Miner
	gasPrice  *big.Int
	etherbase common.Address

<<<<<<< HEAD
	networkId     uint64
=======
	networkID     uint64
>>>>>>> 37685930
	netRPCService *ethapi.PublicNetAPI

	lock sync.RWMutex // Protects the variadic fields (e.g. gas price and etherbase)
}

<<<<<<< HEAD
// HACK(joel) this was added just to make the eth chain config visible to RegisterRaftService
func (s *Ethereum) ChainConfig() *params.ChainConfig {
	return s.chainConfig
}

=======
>>>>>>> 37685930
func (s *Ethereum) AddLesServer(ls LesServer) {
	s.lesServer = ls
	ls.SetBloomBitsIndexer(s.bloomIndexer)
}

// New creates a new Ethereum object (including the
// initialisation of the common Ethereum object)
func New(ctx *node.ServiceContext, config *Config) (*Ethereum, error) {
	if config.SyncMode == downloader.LightSync {
		return nil, errors.New("can't run eth.Ethereum in light sync mode, use les.LightEthereum")
	}
	if !config.SyncMode.IsValid() {
		return nil, fmt.Errorf("invalid sync mode %d", config.SyncMode)
	}
	chainDb, err := CreateDB(ctx, config, "chaindata")
	if err != nil {
		return nil, err
	}
	chainConfig, genesisHash, genesisErr := core.SetupGenesisBlock(chainDb, config.Genesis)
	if _, ok := genesisErr.(*params.ConfigCompatError); genesisErr != nil && !ok {
		return nil, genesisErr
	}
	log.Info("Initialised chain configuration", "config", chainConfig)

	eth := &Ethereum{
		config:         config,
		chainDb:        chainDb,
		chainConfig:    chainConfig,
		eventMux:       ctx.EventMux,
		accountManager: ctx.AccountManager,
<<<<<<< HEAD
		engine:         CreateConsensusEngine(ctx, config, chainConfig, chainDb),
		shutdownChan:   make(chan bool),
		networkId:      config.NetworkId,
=======
		engine:         CreateConsensusEngine(ctx, &config.Ethash, chainConfig, chainDb),
		shutdownChan:   make(chan bool),
		networkID:      config.NetworkId,
>>>>>>> 37685930
		gasPrice:       config.GasPrice,
		etherbase:      config.Etherbase,
		bloomRequests:  make(chan chan *bloombits.Retrieval),
		bloomIndexer:   NewBloomIndexer(chainDb, params.BloomBitsBlocks),
<<<<<<< HEAD
	}

	// force to set the istanbul etherbase to node key address
	if chainConfig.Istanbul != nil {
		eth.etherbase = crypto.PubkeyToAddress(ctx.NodeKey().PublicKey)
=======
>>>>>>> 37685930
	}

	log.Info("Initialising Ethereum protocol", "versions", ProtocolVersions, "network", config.NetworkId)

	if !config.SkipBcVersionCheck {
		bcVersion := rawdb.ReadDatabaseVersion(chainDb)
		if bcVersion != core.BlockChainVersion && bcVersion != 0 {
			return nil, fmt.Errorf("Blockchain DB version mismatch (%d / %d). Run geth upgradedb.\n", bcVersion, core.BlockChainVersion)
		}
		rawdb.WriteDatabaseVersion(chainDb, core.BlockChainVersion)
	}
	var (
		vmConfig    = vm.Config{EnablePreimageRecording: config.EnablePreimageRecording}
		cacheConfig = &core.CacheConfig{Disabled: config.NoPruning, TrieNodeLimit: config.TrieCache, TrieTimeLimit: config.TrieTimeout}
	)
	eth.blockchain, err = core.NewBlockChain(chainDb, cacheConfig, eth.chainConfig, eth.engine, vmConfig)
	if err != nil {
		return nil, err
	}
	// Rewind the chain in case of an incompatible config upgrade.
	if compat, ok := genesisErr.(*params.ConfigCompatError); ok {
		log.Warn("Rewinding chain to upgrade configuration", "err", compat)
		eth.blockchain.SetHead(compat.RewindTo)
		rawdb.WriteChainConfig(chainDb, genesisHash, chainConfig)
	}
	eth.bloomIndexer.Start(eth.blockchain)

	if config.TxPool.Journal != "" {
		config.TxPool.Journal = ctx.ResolvePath(config.TxPool.Journal)
	}
	eth.txPool = core.NewTxPool(config.TxPool, eth.chainConfig, eth.blockchain)

<<<<<<< HEAD
	if eth.protocolManager, err = NewProtocolManager(eth.chainConfig, config.SyncMode, config.NetworkId, eth.eventMux, eth.txPool, eth.engine, eth.blockchain, chainDb, config.RaftMode); err != nil {
		return nil, err
	}
	eth.miner = miner.New(eth, eth.chainConfig, eth.EventMux(), eth.engine)
	eth.miner.SetExtra(makeExtraData(config.ExtraData, eth.chainConfig.IsQuorum))
=======
	if eth.protocolManager, err = NewProtocolManager(eth.chainConfig, config.SyncMode, config.NetworkId, eth.eventMux, eth.txPool, eth.engine, eth.blockchain, chainDb); err != nil {
		return nil, err
	}
	eth.miner = miner.New(eth, eth.chainConfig, eth.EventMux(), eth.engine)
	eth.miner.SetExtra(makeExtraData(config.ExtraData))
>>>>>>> 37685930

	eth.APIBackend = &EthAPIBackend{eth, nil}
	gpoParams := config.GPO
	if gpoParams.Default == nil {
		gpoParams.Default = config.GasPrice
	}
	eth.APIBackend.gpo = gasprice.NewOracle(eth.APIBackend, gpoParams)

	return eth, nil
}

<<<<<<< HEAD
func makeExtraData(extra []byte, isQuorum bool) []byte {
=======
func makeExtraData(extra []byte) []byte {
>>>>>>> 37685930
	if len(extra) == 0 {
		// create default extradata
		extra, _ = rlp.EncodeToBytes([]interface{}{
			uint(params.VersionMajor<<16 | params.VersionMinor<<8 | params.VersionPatch),
			"geth",
			runtime.Version(),
			runtime.GOOS,
		})
<<<<<<< HEAD
	}
	if uint64(len(extra)) > params.GetMaximumExtraDataSize(isQuorum) {
		log.Warn("Miner extra data exceed limit", "extra", hexutil.Bytes(extra), "limit", params.GetMaximumExtraDataSize(isQuorum))
		extra = nil
	}
	return extra
}

// CreateDB creates the chain database.
func CreateDB(ctx *node.ServiceContext, config *Config, name string) (ethdb.Database, error) {
	db, err := ctx.OpenDatabase(name, config.DatabaseCache, config.DatabaseHandles)
	if err != nil {
		return nil, err
	}
	if db, ok := db.(*ethdb.LDBDatabase); ok {
		db.Meter("eth/db/chaindata/")
	}
	return db, nil
}

// CreateConsensusEngine creates the required type of consensus engine instance for an Ethereum service
func CreateConsensusEngine(ctx *node.ServiceContext, config *Config, chainConfig *params.ChainConfig, db ethdb.Database) consensus.Engine {
	// If proof-of-authority is requested, set it up
	if chainConfig.Clique != nil {
		return clique.New(chainConfig.Clique, db)
	}
	// If Istanbul is requested, set it up
	if chainConfig.Istanbul != nil {
		if chainConfig.Istanbul.Epoch != 0 {
			config.Istanbul.Epoch = chainConfig.Istanbul.Epoch
		}
		config.Istanbul.ProposerPolicy = istanbul.ProposerPolicy(chainConfig.Istanbul.ProposerPolicy)
		return istanbulBackend.New(&config.Istanbul, ctx.NodeKey(), db)
	}

	// Otherwise assume proof-of-work
	switch {
	case config.PowMode == ModeFake:
		log.Warn("Ethash used in fake mode")
		return ethash.NewFaker()
	case config.PowMode == ModeTest:
		log.Warn("Ethash used in test mode")
		return ethash.NewTester()
	case config.PowMode == ModeShared:
		log.Warn("Ethash used in shared mode")
		return ethash.NewShared()
	default:
		// For Quorum, Raft run as a separate service, so
		// the Ethereum service still needs a consensus engine,
		// use the consensus with the lightest overhead
		log.Warn("Ethash used in full fake mode")
		return ethash.NewFullFaker()
=======
	}
	if uint64(len(extra)) > params.MaximumExtraDataSize {
		log.Warn("Miner extra data exceed limit", "extra", hexutil.Bytes(extra), "limit", params.MaximumExtraDataSize)
		extra = nil
	}
	return extra
}

// CreateDB creates the chain database.
func CreateDB(ctx *node.ServiceContext, config *Config, name string) (ethdb.Database, error) {
	db, err := ctx.OpenDatabase(name, config.DatabaseCache, config.DatabaseHandles)
	if err != nil {
		return nil, err
	}
	if db, ok := db.(*ethdb.LDBDatabase); ok {
		db.Meter("eth/db/chaindata/")
	}
	return db, nil
}

// CreateConsensusEngine creates the required type of consensus engine instance for an Ethereum service
func CreateConsensusEngine(ctx *node.ServiceContext, config *ethash.Config, chainConfig *params.ChainConfig, db ethdb.Database) consensus.Engine {
	// If proof-of-authority is requested, set it up
	if chainConfig.Clique != nil {
		return clique.New(chainConfig.Clique, db)
	}
	// Otherwise assume proof-of-work
	switch config.PowMode {
	case ethash.ModeFake:
		log.Warn("Ethash used in fake mode")
		return ethash.NewFaker()
	case ethash.ModeTest:
		log.Warn("Ethash used in test mode")
		return ethash.NewTester()
	case ethash.ModeShared:
		log.Warn("Ethash used in shared mode")
		return ethash.NewShared()
	default:
		engine := ethash.New(ethash.Config{
			CacheDir:       ctx.ResolvePath(config.CacheDir),
			CachesInMem:    config.CachesInMem,
			CachesOnDisk:   config.CachesOnDisk,
			DatasetDir:     config.DatasetDir,
			DatasetsInMem:  config.DatasetsInMem,
			DatasetsOnDisk: config.DatasetsOnDisk,
		})
		engine.SetThreads(-1) // Disable CPU mining
		return engine
>>>>>>> 37685930
	}
}

// APIs return the collection of RPC services the ethereum package offers.
// NOTE, some of these services probably need to be moved to somewhere else.
func (s *Ethereum) APIs() []rpc.API {
	apis := ethapi.GetAPIs(s.APIBackend)

	// Append any APIs exposed explicitly by the consensus engine
	apis = append(apis, s.engine.APIs(s.BlockChain())...)

	// Append all the local APIs and return
	return append(apis, []rpc.API{
		{
			Namespace: "eth",
			Version:   "1.0",
			Service:   NewPublicEthereumAPI(s),
			Public:    true,
		}, {
			Namespace: "eth",
			Version:   "1.0",
			Service:   NewPublicMinerAPI(s),
			Public:    true,
		}, {
			Namespace: "eth",
			Version:   "1.0",
			Service:   downloader.NewPublicDownloaderAPI(s.protocolManager.downloader, s.eventMux),
			Public:    true,
		}, {
			Namespace: "miner",
			Version:   "1.0",
			Service:   NewPrivateMinerAPI(s),
			Public:    false,
		}, {
			Namespace: "eth",
			Version:   "1.0",
			Service:   filters.NewPublicFilterAPI(s.APIBackend, false),
			Public:    true,
		}, {
			Namespace: "admin",
			Version:   "1.0",
			Service:   NewPrivateAdminAPI(s),
		}, {
			Namespace: "debug",
			Version:   "1.0",
			Service:   NewPublicDebugAPI(s),
			Public:    true,
		}, {
			Namespace: "debug",
			Version:   "1.0",
			Service:   NewPrivateDebugAPI(s.chainConfig, s),
		}, {
			Namespace: "net",
			Version:   "1.0",
			Service:   s.netRPCService,
			Public:    true,
		},
	}...)
}

func (s *Ethereum) ResetWithGenesisBlock(gb *types.Block) {
	s.blockchain.ResetWithGenesisBlock(gb)
}

func (s *Ethereum) Etherbase() (eb common.Address, err error) {
	s.lock.RLock()
	etherbase := s.etherbase
	s.lock.RUnlock()

	if etherbase != (common.Address{}) {
		return etherbase, nil
	}
	if wallets := s.AccountManager().Wallets(); len(wallets) > 0 {
		if accounts := wallets[0].Accounts(); len(accounts) > 0 {
			etherbase := accounts[0].Address

			s.lock.Lock()
			s.etherbase = etherbase
			s.lock.Unlock()

			log.Info("Etherbase automatically configured", "address", etherbase)
			return etherbase, nil
		}
	}
	return common.Address{}, fmt.Errorf("etherbase must be explicitly specified")
}

<<<<<<< HEAD
// set in js console via admin interface or wrapper from cli flags
func (s *Ethereum) SetEtherbase(etherbase common.Address) {
	s.lock.Lock()
	if _, ok := s.engine.(consensus.Istanbul); ok {
		log.Error("Cannot set etherbase in Istanbul consensus")
		return
	}
=======
// SetEtherbase sets the mining reward address.
func (s *Ethereum) SetEtherbase(etherbase common.Address) {
	s.lock.Lock()
>>>>>>> 37685930
	s.etherbase = etherbase
	s.lock.Unlock()

	s.miner.SetEtherbase(etherbase)
}

func (s *Ethereum) StartMining(local bool) error {
	eb, err := s.Etherbase()
	if err != nil {
		log.Error("Cannot start mining without etherbase", "err", err)
		return fmt.Errorf("etherbase missing: %v", err)
	}
	if clique, ok := s.engine.(*clique.Clique); ok {
		wallet, err := s.accountManager.Find(accounts.Account{Address: eb})
		if wallet == nil || err != nil {
			log.Error("Etherbase account unavailable locally", "err", err)
			return fmt.Errorf("signer missing: %v", err)
		}
		clique.Authorize(eb, wallet.SignHash)
	}
	if local {
		// If local (CPU) mining is started, we can disable the transaction rejection
		// mechanism introduced to speed sync times. CPU mining on mainnet is ludicrous
		// so none will ever hit this path, whereas marking sync done on CPU mining
		// will ensure that private networks work in single miner mode too.
		atomic.StoreUint32(&s.protocolManager.acceptTxs, 1)
	}
	go s.miner.Start(eb)
	return nil
}

func (s *Ethereum) StopMining()         { s.miner.Stop() }
func (s *Ethereum) IsMining() bool      { return s.miner.Mining() }
func (s *Ethereum) Miner() *miner.Miner { return s.miner }

func (s *Ethereum) AccountManager() *accounts.Manager  { return s.accountManager }
func (s *Ethereum) BlockChain() *core.BlockChain       { return s.blockchain }
func (s *Ethereum) TxPool() *core.TxPool               { return s.txPool }
func (s *Ethereum) EventMux() *event.TypeMux           { return s.eventMux }
func (s *Ethereum) Engine() consensus.Engine           { return s.engine }
func (s *Ethereum) ChainDb() ethdb.Database            { return s.chainDb }
func (s *Ethereum) IsListening() bool                  { return true } // Always listening
func (s *Ethereum) EthVersion() int                    { return int(s.protocolManager.SubProtocols[0].Version) }
<<<<<<< HEAD
func (s *Ethereum) NetVersion() uint64                 { return s.networkId }
=======
func (s *Ethereum) NetVersion() uint64                 { return s.networkID }
>>>>>>> 37685930
func (s *Ethereum) Downloader() *downloader.Downloader { return s.protocolManager.downloader }

// Protocols implements node.Service, returning all the currently configured
// network protocols to start.
func (s *Ethereum) Protocols() []p2p.Protocol {
	if s.lesServer == nil {
		return s.protocolManager.SubProtocols
	}
	return append(s.protocolManager.SubProtocols, s.lesServer.Protocols()...)
}

// Start implements node.Service, starting all internal goroutines needed by the
// Ethereum protocol implementation.
func (s *Ethereum) Start(srvr *p2p.Server) error {
	// Start the bloom bits servicing goroutines
	s.startBloomHandlers()

	// Start the RPC service
	s.netRPCService = ethapi.NewPublicNetAPI(srvr, s.NetVersion())

	// Figure out a max peers count based on the server limits
	maxPeers := srvr.MaxPeers
	if s.config.LightServ > 0 {
		if s.config.LightPeers >= srvr.MaxPeers {
			return fmt.Errorf("invalid peer config: light peer count (%d) >= total peer count (%d)", s.config.LightPeers, srvr.MaxPeers)
		}
		maxPeers -= s.config.LightPeers
	}
	// Start the networking layer and the light server if requested
	s.protocolManager.Start(maxPeers)
	if s.lesServer != nil {
		s.lesServer.Start(srvr)
	}
	return nil
}

// Stop implements node.Service, terminating all internal goroutines used by the
// Ethereum protocol.
func (s *Ethereum) Stop() error {
	s.bloomIndexer.Close()
	s.blockchain.Stop()
	s.protocolManager.Stop()
	if s.lesServer != nil {
		s.lesServer.Stop()
	}
	s.txPool.Stop()
	s.miner.Stop()
	s.eventMux.Stop()

	s.chainDb.Close()
	close(s.shutdownChan)

	return nil
}<|MERGE_RESOLUTION|>--- conflicted
+++ resolved
@@ -31,11 +31,8 @@
 	"github.com/ethereum/go-ethereum/consensus"
 	"github.com/ethereum/go-ethereum/consensus/clique"
 	"github.com/ethereum/go-ethereum/consensus/ethash"
-<<<<<<< HEAD
 	"github.com/ethereum/go-ethereum/consensus/istanbul"
 	istanbulBackend "github.com/ethereum/go-ethereum/consensus/istanbul/backend"
-=======
->>>>>>> 37685930
 	"github.com/ethereum/go-ethereum/core"
 	"github.com/ethereum/go-ethereum/core/bloombits"
 	"github.com/ethereum/go-ethereum/core/rawdb"
@@ -94,24 +91,17 @@
 	gasPrice  *big.Int
 	etherbase common.Address
 
-<<<<<<< HEAD
-	networkId     uint64
-=======
 	networkID     uint64
->>>>>>> 37685930
 	netRPCService *ethapi.PublicNetAPI
 
 	lock sync.RWMutex // Protects the variadic fields (e.g. gas price and etherbase)
 }
 
-<<<<<<< HEAD
 // HACK(joel) this was added just to make the eth chain config visible to RegisterRaftService
 func (s *Ethereum) ChainConfig() *params.ChainConfig {
 	return s.chainConfig
 }
 
-=======
->>>>>>> 37685930
 func (s *Ethereum) AddLesServer(ls LesServer) {
 	s.lesServer = ls
 	ls.SetBloomBitsIndexer(s.bloomIndexer)
@@ -142,27 +132,18 @@
 		chainConfig:    chainConfig,
 		eventMux:       ctx.EventMux,
 		accountManager: ctx.AccountManager,
-<<<<<<< HEAD
 		engine:         CreateConsensusEngine(ctx, config, chainConfig, chainDb),
 		shutdownChan:   make(chan bool),
-		networkId:      config.NetworkId,
-=======
-		engine:         CreateConsensusEngine(ctx, &config.Ethash, chainConfig, chainDb),
-		shutdownChan:   make(chan bool),
 		networkID:      config.NetworkId,
->>>>>>> 37685930
 		gasPrice:       config.GasPrice,
 		etherbase:      config.Etherbase,
 		bloomRequests:  make(chan chan *bloombits.Retrieval),
 		bloomIndexer:   NewBloomIndexer(chainDb, params.BloomBitsBlocks),
-<<<<<<< HEAD
 	}
 
 	// force to set the istanbul etherbase to node key address
 	if chainConfig.Istanbul != nil {
 		eth.etherbase = crypto.PubkeyToAddress(ctx.NodeKey().PublicKey)
-=======
->>>>>>> 37685930
 	}
 
 	log.Info("Initialising Ethereum protocol", "versions", ProtocolVersions, "network", config.NetworkId)
@@ -195,19 +176,11 @@
 	}
 	eth.txPool = core.NewTxPool(config.TxPool, eth.chainConfig, eth.blockchain)
 
-<<<<<<< HEAD
 	if eth.protocolManager, err = NewProtocolManager(eth.chainConfig, config.SyncMode, config.NetworkId, eth.eventMux, eth.txPool, eth.engine, eth.blockchain, chainDb, config.RaftMode); err != nil {
 		return nil, err
 	}
 	eth.miner = miner.New(eth, eth.chainConfig, eth.EventMux(), eth.engine)
 	eth.miner.SetExtra(makeExtraData(config.ExtraData, eth.chainConfig.IsQuorum))
-=======
-	if eth.protocolManager, err = NewProtocolManager(eth.chainConfig, config.SyncMode, config.NetworkId, eth.eventMux, eth.txPool, eth.engine, eth.blockchain, chainDb); err != nil {
-		return nil, err
-	}
-	eth.miner = miner.New(eth, eth.chainConfig, eth.EventMux(), eth.engine)
-	eth.miner.SetExtra(makeExtraData(config.ExtraData))
->>>>>>> 37685930
 
 	eth.APIBackend = &EthAPIBackend{eth, nil}
 	gpoParams := config.GPO
@@ -219,11 +192,7 @@
 	return eth, nil
 }
 
-<<<<<<< HEAD
 func makeExtraData(extra []byte, isQuorum bool) []byte {
-=======
-func makeExtraData(extra []byte) []byte {
->>>>>>> 37685930
 	if len(extra) == 0 {
 		// create default extradata
 		extra, _ = rlp.EncodeToBytes([]interface{}{
@@ -232,7 +201,6 @@
 			runtime.Version(),
 			runtime.GOOS,
 		})
-<<<<<<< HEAD
 	}
 	if uint64(len(extra)) > params.GetMaximumExtraDataSize(isQuorum) {
 		log.Warn("Miner extra data exceed limit", "extra", hexutil.Bytes(extra), "limit", params.GetMaximumExtraDataSize(isQuorum))
@@ -268,50 +236,6 @@
 		return istanbulBackend.New(&config.Istanbul, ctx.NodeKey(), db)
 	}
 
-	// Otherwise assume proof-of-work
-	switch {
-	case config.PowMode == ModeFake:
-		log.Warn("Ethash used in fake mode")
-		return ethash.NewFaker()
-	case config.PowMode == ModeTest:
-		log.Warn("Ethash used in test mode")
-		return ethash.NewTester()
-	case config.PowMode == ModeShared:
-		log.Warn("Ethash used in shared mode")
-		return ethash.NewShared()
-	default:
-		// For Quorum, Raft run as a separate service, so
-		// the Ethereum service still needs a consensus engine,
-		// use the consensus with the lightest overhead
-		log.Warn("Ethash used in full fake mode")
-		return ethash.NewFullFaker()
-=======
-	}
-	if uint64(len(extra)) > params.MaximumExtraDataSize {
-		log.Warn("Miner extra data exceed limit", "extra", hexutil.Bytes(extra), "limit", params.MaximumExtraDataSize)
-		extra = nil
-	}
-	return extra
-}
-
-// CreateDB creates the chain database.
-func CreateDB(ctx *node.ServiceContext, config *Config, name string) (ethdb.Database, error) {
-	db, err := ctx.OpenDatabase(name, config.DatabaseCache, config.DatabaseHandles)
-	if err != nil {
-		return nil, err
-	}
-	if db, ok := db.(*ethdb.LDBDatabase); ok {
-		db.Meter("eth/db/chaindata/")
-	}
-	return db, nil
-}
-
-// CreateConsensusEngine creates the required type of consensus engine instance for an Ethereum service
-func CreateConsensusEngine(ctx *node.ServiceContext, config *ethash.Config, chainConfig *params.ChainConfig, db ethdb.Database) consensus.Engine {
-	// If proof-of-authority is requested, set it up
-	if chainConfig.Clique != nil {
-		return clique.New(chainConfig.Clique, db)
-	}
 	// Otherwise assume proof-of-work
 	switch config.PowMode {
 	case ethash.ModeFake:
@@ -324,17 +248,11 @@
 		log.Warn("Ethash used in shared mode")
 		return ethash.NewShared()
 	default:
-		engine := ethash.New(ethash.Config{
-			CacheDir:       ctx.ResolvePath(config.CacheDir),
-			CachesInMem:    config.CachesInMem,
-			CachesOnDisk:   config.CachesOnDisk,
-			DatasetDir:     config.DatasetDir,
-			DatasetsInMem:  config.DatasetsInMem,
-			DatasetsOnDisk: config.DatasetsOnDisk,
-		})
-		engine.SetThreads(-1) // Disable CPU mining
-		return engine
->>>>>>> 37685930
+		// For Quorum, Raft run as a separate service, so
+		// the Ethereum service still needs a consensus engine,
+		// use the consensus with the lightest overhead
+		log.Warn("Ethash used in full fake mode")
+		return ethash.NewFullFaker()
 	}
 }
 
@@ -422,7 +340,6 @@
 	return common.Address{}, fmt.Errorf("etherbase must be explicitly specified")
 }
 
-<<<<<<< HEAD
 // set in js console via admin interface or wrapper from cli flags
 func (s *Ethereum) SetEtherbase(etherbase common.Address) {
 	s.lock.Lock()
@@ -430,11 +347,6 @@
 		log.Error("Cannot set etherbase in Istanbul consensus")
 		return
 	}
-=======
-// SetEtherbase sets the mining reward address.
-func (s *Ethereum) SetEtherbase(etherbase common.Address) {
-	s.lock.Lock()
->>>>>>> 37685930
 	s.etherbase = etherbase
 	s.lock.Unlock()
 
@@ -478,11 +390,7 @@
 func (s *Ethereum) ChainDb() ethdb.Database            { return s.chainDb }
 func (s *Ethereum) IsListening() bool                  { return true } // Always listening
 func (s *Ethereum) EthVersion() int                    { return int(s.protocolManager.SubProtocols[0].Version) }
-<<<<<<< HEAD
-func (s *Ethereum) NetVersion() uint64                 { return s.networkId }
-=======
 func (s *Ethereum) NetVersion() uint64                 { return s.networkID }
->>>>>>> 37685930
 func (s *Ethereum) Downloader() *downloader.Downloader { return s.protocolManager.downloader }
 
 // Protocols implements node.Service, returning all the currently configured
