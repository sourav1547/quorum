--- conflicted
+++ resolved
@@ -108,15 +108,10 @@
 // blockChain provides the state of blockchain and current gas limit to do
 // some pre checks in tx pool and event subscribers.
 type blockChain interface {
-<<<<<<< HEAD
-	State() (*state.StateDB, *state.StateDB, error)
-	GasLimit() *big.Int
-=======
 	CurrentBlock() *types.Block
 	GetBlock(hash common.Hash, number uint64) *types.Block
-	StateAt(root common.Hash) (*state.StateDB, error)
-
->>>>>>> 6c6c7b2a
+	StateAt(root common.Hash) (*state.StateDB, *state.StateDB, error)
+
 	SubscribeChainHeadEvent(ch chan<- ChainHeadEvent) event.Subscription
 }
 
@@ -218,31 +213,16 @@
 
 	// Create the transaction pool with its initial settings
 	pool := &TxPool{
-<<<<<<< HEAD
 		config:       config,
-		chainconfig:  chainconfig,
-		blockChain:   blockChain,
+		chainconfig: chainconfig,
+		chain:       chain,
 		signer:       types.MakeSigner(chainconfig, new(big.Int)),
 		pending:      make(map[common.Address]*txList),
 		queue:        make(map[common.Address]*txList),
 		beats:        make(map[common.Address]time.Time),
 		all:          make(map[common.Hash]*types.Transaction),
 		chainHeadCh:  make(chan ChainHeadEvent, chainHeadChanSize),
-		rmTxCh:       make(chan RemovedTransactionEvent, rmTxChanSize),
-		gasPrice:     new(big.Int).SetUint64(config.PriceLimit),
-		pendingState: nil,
-=======
-		config:      config,
-		chainconfig: chainconfig,
-		chain:       chain,
-		signer:      types.NewEIP155Signer(chainconfig.ChainId),
-		pending:     make(map[common.Address]*txList),
-		queue:       make(map[common.Address]*txList),
-		beats:       make(map[common.Address]time.Time),
-		all:         make(map[common.Hash]*types.Transaction),
-		chainHeadCh: make(chan ChainHeadEvent, chainHeadChanSize),
 		gasPrice:    new(big.Int).SetUint64(config.PriceLimit),
->>>>>>> 6c6c7b2a
 	}
 	pool.locals = newAccountSet(pool.signer)
 	pool.priced = newTxPricedList(&pool.all)
@@ -362,10 +342,6 @@
 
 // reset retrieves the current state of the blockchain and ensures the content
 // of the transaction pool is valid with regard to the chain state.
-<<<<<<< HEAD
-func (pool *TxPool) reset() {
-	currentState, _, err := pool.blockChain.State()
-=======
 func (pool *TxPool) reset(oldHead, newHead *types.Header) {
 	// If we're reorging an old state, reinject all dropped transactions
 	var reinject types.Transactions
@@ -419,7 +395,6 @@
 		newHead = pool.chain.CurrentBlock().Header() // Special case during testing
 	}
 	statedb, err := pool.chain.StateAt(newHead.Root)
->>>>>>> 6c6c7b2a
 	if err != nil {
 		log.Error("Failed to reset txpool state", "err", err)
 		return
@@ -600,24 +575,12 @@
 		return ErrUnderpriced
 	}
 	// Ensure the transaction adheres to nonce ordering
-<<<<<<< HEAD
-	currentState, _, err := pool.blockChain.State()
-	if err != nil {
-		return err
-	}
-	if currentState.GetNonce(from) > tx.Nonce() {
-=======
 	if pool.currentState.GetNonce(from) > tx.Nonce() {
->>>>>>> 6c6c7b2a
 		return ErrNonceTooLow
 	}
 	// Transactor should have enough funds to cover the costs
 	// cost == V + GP * GL
-<<<<<<< HEAD
-	if !isQuorum && currentState.GetBalance(from).Cmp(tx.Cost()) < 0 {
-=======
 	if pool.currentState.GetBalance(from).Cmp(tx.Cost()) < 0 {
->>>>>>> 6c6c7b2a
 		return ErrInsufficientFunds
 	}
 	intrGas := IntrinsicGas(tx.Data(), tx.To() == nil, pool.homestead)
@@ -816,13 +779,6 @@
 	}
 	// If we added a new transaction, run promotion checks and return
 	if !replace {
-<<<<<<< HEAD
-		state, _, err := pool.blockChain.State()
-		if err != nil {
-			return err
-		}
-=======
->>>>>>> 6c6c7b2a
 		from, _ := types.Sender(pool.signer, tx) // already validated
 		pool.promoteExecutables([]common.Address{from})
 	}
@@ -852,13 +808,6 @@
 	}
 	// Only reprocess the internal state if something was actually added
 	if len(dirty) > 0 {
-<<<<<<< HEAD
-		state, _, err := pool.blockChain.State()
-		if err != nil {
-			return err
-		}
-=======
->>>>>>> 6c6c7b2a
 		addrs := make([]common.Address, 0, len(dirty))
 		for addr, _ := range dirty {
 			addrs = append(addrs, addr)
@@ -923,19 +872,7 @@
 // promoteExecutables moves transactions that have become processable from the
 // future queue to the set of pending transactions. During this process, all
 // invalidated transactions (low nonce, low balance) are deleted.
-<<<<<<< HEAD
-func (pool *TxPool) promoteExecutables(state *state.StateDB, accounts []common.Address) {
-	isQuorum := pool.chainconfig.IsQuorum
-	// Init delayed since tx pool could have been started before any state sync
-	if isQuorum && pool.pendingState == nil {
-		pool.reset()
-	}
-
-	gaslimit := pool.blockChain.GasLimit()
-
-=======
 func (pool *TxPool) promoteExecutables(accounts []common.Address) {
->>>>>>> 6c6c7b2a
 	// Gather all the accounts potentially needing updates
 	if accounts == nil {
 		accounts = make([]common.Address, 0, len(pool.queue))
@@ -956,27 +893,16 @@
 			delete(pool.all, hash)
 			pool.priced.Removed()
 		}
-<<<<<<< HEAD
 		if !isQuorum {
-			// Drop all transactions that are too costly (low balance or out of gas)
-			drops, _ := list.Filter(state.GetBalance(addr), gaslimit)
-			for _, tx := range drops {
-				hash := tx.Hash()
-				log.Trace("Removed unpayable pending transaction", "hash", hash)
-				delete(pool.all, hash)
-				pool.priced.Removed()
-				queuedNofundsCounter.Inc(1)
-			}
-=======
-		// Drop all transactions that are too costly (low balance or out of gas)
-		drops, _ := list.Filter(pool.currentState.GetBalance(addr), pool.currentMaxGas)
-		for _, tx := range drops {
-			hash := tx.Hash()
-			log.Trace("Removed unpayable queued transaction", "hash", hash)
-			delete(pool.all, hash)
-			pool.priced.Removed()
-			queuedNofundsCounter.Inc(1)
->>>>>>> 6c6c7b2a
+      // Drop all transactions that are too costly (low balance or out of gas)
+      drops, _ := list.Filter(pool.currentState.GetBalance(addr), pool.currentMaxGas)
+      for _, tx := range drops {
+        hash := tx.Hash()
+        log.Trace("Removed unpayable queued transaction", "hash", hash)
+        delete(pool.all, hash)
+        pool.priced.Removed()
+        queuedNofundsCounter.Inc(1)
+      }
 		}
 		// Gather all executable transactions and promote them
 		for _, tx := range list.Ready(pool.pendingState.GetNonce(addr)) {
