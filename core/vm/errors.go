--- conflicted
+++ resolved
@@ -25,10 +25,7 @@
 	ErrTraceLimitReached        = errors.New("the number of logs reached the specified limit")
 	ErrInsufficientBalance      = errors.New("insufficient balance for transfer")
 	ErrContractAddressCollision = errors.New("contract address collision")
-<<<<<<< HEAD
 
 	ErrReadOnlyValueTransfer = errors.New("VM in read-only mode. Value transfer prohibited.")
-=======
 	ErrNoCompatibleInterpreter  = errors.New("no compatible interpreter")
->>>>>>> 477eb093
 )