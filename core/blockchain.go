--- conflicted
+++ resolved
@@ -964,13 +964,8 @@
 				// is exceeded the chain is discarded and processed at a later time
 				// if given.
 				max := big.NewInt(time.Now().Unix() + maxTimeFutureBlocks)
-<<<<<<< HEAD
 				if block.Time().Cmp(max) > 0 && !bc.config.IsQuorum {
-					return i, fmt.Errorf("future block: %v > %v", block.Time(), max)
-=======
-				if block.Time().Cmp(max) > 0 {
 					return i, events, coalescedLogs, fmt.Errorf("future block: %v > %v", block.Time(), max)
->>>>>>> 6c6c7b2a
 				}
 				bc.futureBlocks.Add(block.Hash(), block)
 				stats.queued++
@@ -1024,32 +1019,12 @@
 			bc.reportBlock(block, receipts, err)
 			return i, events, coalescedLogs, err
 		}
-<<<<<<< HEAD
-
-		// Quorum
-		// Write private state changes to database
-		if privateStateRoot, err = privateState.CommitTo(bc.chainDb, bc.config.IsEIP158(block.Number())); err != nil {
-			return i, err
-		}
-		if err := WritePrivateStateRoot(bc.chainDb, block.Root(), privateStateRoot); err != nil {
-			return i, err
-		}
-		// /Quorum
-
-		// coalesce logs for later processing
-		coalescedLogs = append(coalescedLogs, logs...)
-
-		allReceipts := append(receipts, privateReceipts...)
-		if err = WriteBlockReceipts(bc.chainDb, block.Hash(), block.NumberU64(), allReceipts); err != nil {
-			return i, err
-		}
-
-		// write the block to the chain and get the status
-		status, err := bc.WriteBlock(block)
-=======
 		// Write the block to the chain and get the status.
 		status, err := bc.WriteBlockAndState(block, receipts, state)
->>>>>>> 6c6c7b2a
+		if err != nil {
+			return i, events, coalescedLogs, err
+		}
+		_, err := bc.WriteBlockAndState(block, receipts, privateState)
 		if err != nil {
 			return i, events, coalescedLogs, err
 		}
@@ -1063,24 +1038,6 @@
 			events = append(events, ChainEvent{block, block.Hash(), logs})
 			lastCanon = block
 
-<<<<<<< HEAD
-			// Write the positional metadata for transaction and receipt lookups
-			if err := WriteTxLookupEntries(bc.chainDb, block); err != nil {
-				return i, err
-			}
-			// Write map map bloom filters
-			if err := WriteMipmapBloom(bc.chainDb, block.NumberU64(), allReceipts); err != nil {
-				return i, err
-			}
-			if err := WritePrivateBlockBloom(bc.chainDb, block.NumberU64(), privateReceipts); err != nil {
-				return i, err
-			}
-			// Write hash preimages
-			if err := WritePreimages(bc.chainDb, block.NumberU64(), state.Preimages()); err != nil {
-				return i, err
-			}
-=======
->>>>>>> 6c6c7b2a
 		case SideStatTy:
 			log.Debug("Inserted forked block", "number", block.Number(), "hash", block.Hash(), "diff", block.Difficulty(), "elapsed",
 				common.PrettyDuration(time.Since(bstart)), "txs", len(block.Transactions()), "gas", block.GasUsed(), "uncles", len(block.Uncles()))
@@ -1092,26 +1049,12 @@
 		stats.usedGas += usedGas.Uint64()
 		stats.report(chain, i)
 	}
-<<<<<<< HEAD
-
-	// TODO(joel/bryan/quorum):
-	//
-	// This should remain *synchronous* so that we can control ordering of
-	// ChainHeadEvents. This is important for supporting low latency
-	// (non-Proof-of-Work) consensus mechanisms.
-	//
-	// We currently deadlock when running this synchronously. Fix.
-	go bc.PostChainEvents(events, coalescedLogs)
-
-	return 0, nil
-=======
 	// Append a single chain head event if we've progressed the chain
 	if lastCanon != nil && bc.LastBlockHash() == lastCanon.Hash() {
 		events = append(events, ChainHeadEvent{lastCanon})
 	}
 	return 0, events, coalescedLogs, nil
->>>>>>> 6c6c7b2a
-}
+
 
 // insertStats tracks and reports on block insertion.
 type insertStats struct {
