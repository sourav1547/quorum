// Copyright 2014 The go-ethereum Authors
// This file is part of the go-ethereum library.
//
// The go-ethereum library is free software: you can redistribute it and/or modify
// it under the terms of the GNU Lesser General Public License as published by
// the Free Software Foundation, either version 3 of the License, or
// (at your option) any later version.
//
// The go-ethereum library is distributed in the hope that it will be useful,
// but WITHOUT ANY WARRANTY; without even the implied warranty of
// MERCHANTABILITY or FITNESS FOR A PARTICULAR PURPOSE. See the
// GNU Lesser General Public License for more details.
//
// You should have received a copy of the GNU Lesser General Public License
// along with the go-ethereum library. If not, see <http://www.gnu.org/licenses/>.

// Package p2p implements the Ethereum p2p network protocols.
package p2p

import (
	"bytes"
	"crypto/ecdsa"
	"encoding/hex"
	"errors"
	"fmt"
	"net"
	"sort"
	"sync"
	"sync/atomic"
	"time"

	"github.com/ethereum/go-ethereum/common"
	"github.com/ethereum/go-ethereum/common/mclock"
	"github.com/ethereum/go-ethereum/crypto"
	"github.com/ethereum/go-ethereum/event"
	"github.com/ethereum/go-ethereum/log"
	"github.com/ethereum/go-ethereum/p2p/discover"
	"github.com/ethereum/go-ethereum/p2p/discv5"
	"github.com/ethereum/go-ethereum/p2p/enode"
	"github.com/ethereum/go-ethereum/p2p/enr"
	"github.com/ethereum/go-ethereum/p2p/nat"
	"github.com/ethereum/go-ethereum/p2p/netutil"
	"github.com/ethereum/go-ethereum/rlp"
)

const (
	defaultDialTimeout = 15 * time.Second

	// Connectivity defaults.
	maxActiveDialTasks     = 16
	defaultMaxPendingPeers = 50
	defaultDialRatio       = 3

	// Maximum time allowed for reading a complete message.
	// This is effectively the amount of time a connection can be idle.
	frameReadTimeout = 30 * time.Second

	// Maximum amount of time allowed for writing a complete message.
	frameWriteTimeout = 20 * time.Second
)

var errServerStopped = errors.New("server stopped")

// Config holds Server options.
type Config struct {
	// This field must be set to a valid secp256k1 private key.
	PrivateKey *ecdsa.PrivateKey `toml:"-"`

	// MaxPeers is the maximum number of peers that can be
	// connected. It must be greater than zero.
	MaxPeers int

	// MaxPendingPeers is the maximum number of peers that can be pending in the
	// handshake phase, counted separately for inbound and outbound connections.
	// Zero defaults to preset values.
	MaxPendingPeers int `toml:",omitempty"`

	// DialRatio controls the ratio of inbound to dialed connections.
	// Example: a DialRatio of 2 allows 1/2 of connections to be dialed.
	// Setting DialRatio to zero defaults it to 3.
	DialRatio int `toml:",omitempty"`

	// NoDiscovery can be used to disable the peer discovery mechanism.
	// Disabling is useful for protocol debugging (manual topology).
	NoDiscovery bool

	// DiscoveryV5 specifies whether the new topic-discovery based V5 discovery
	// protocol should be started or not.
	DiscoveryV5 bool `toml:",omitempty"`

	// Name sets the node name of this server.
	// Use common.MakeName to create a name that follows existing conventions.
	Name string `toml:"-"`

	// BootstrapNodes are used to establish connectivity
	// with the rest of the network.
	BootstrapNodes []*enode.Node

	// BootstrapNodesV5 are used to establish connectivity
	// with the rest of the network using the V5 discovery
	// protocol.
	BootstrapNodesV5 []*discv5.Node `toml:",omitempty"`

	// Static nodes are used as pre-configured connections which are always
	// maintained and re-connected on disconnects.
	StaticNodes []*enode.Node

	// Trusted nodes are used as pre-configured connections which are always
	// allowed to connect, even above the peer limit.
	TrustedNodes []*enode.Node

	// Connectivity can be restricted to certain IP networks.
	// If this option is set to a non-nil value, only hosts which match one of the
	// IP networks contained in the list are considered.
	NetRestrict *netutil.Netlist `toml:",omitempty"`

	// NodeDatabase is the path to the database containing the previously seen
	// live nodes in the network.
	NodeDatabase string `toml:",omitempty"`

	// Protocols should contain the protocols supported
	// by the server. Matching protocols are launched for
	// each peer.
	Protocols []Protocol `toml:"-"`

	// If ListenAddr is set to a non-nil address, the server
	// will listen for incoming connections.
	//
	// If the port is zero, the operating system will pick a port. The
	// ListenAddr field will be updated with the actual address when
	// the server is started.
	ListenAddr string

	// If set to a non-nil value, the given NAT port mapper
	// is used to make the listening port available to the
	// Internet.
	NAT nat.Interface `toml:",omitempty"`

	// If Dialer is set to a non-nil value, the given Dialer
	// is used to dial outbound peer connections.
	Dialer NodeDialer `toml:"-"`

	// If NoDial is true, the server will not dial any peers.
	NoDial bool `toml:",omitempty"`

	// If EnableMsgEvents is set then the server will emit PeerEvents
	// whenever a message is sent to or received from a peer
	EnableMsgEvents bool

	EnableNodePermission bool `toml:",omitempty"`

	DataDir string `toml:",omitempty"`
	// Logger is a custom logger to use with the p2p.Server.
	Logger log.Logger `toml:",omitempty"`
}

// Server manages all peer connections.
type Server struct {
	// Config fields may not be modified while the server is running.
	Config

	// Hooks for testing. These are useful because we can inhibit
	// the whole protocol stack.
	newTransport func(net.Conn) transport
	newPeerHook  func(*Peer)

	lock    sync.Mutex // protects running
	running bool

	nodedb       *enode.DB
	localnode    *enode.LocalNode
	ntab         discoverTable
	listener     net.Listener
	ourHandshake *protoHandshake
	lastLookup   time.Time
	DiscV5       *discv5.Network

	// These are for Peers, PeerCount (and nothing else).
	peerOp     chan peerOpFunc
	peerOpDone chan struct{}

	quit          chan struct{}
	addstatic     chan *enode.Node
	removestatic  chan *enode.Node
	addtrusted    chan *enode.Node
	removetrusted chan *enode.Node
	posthandshake chan *conn
	addpeer       chan *conn
	delpeer       chan peerDrop
	loopWG        sync.WaitGroup // loop, listenLoop
	peerFeed      event.Feed
	log           log.Logger
}

type peerOpFunc func(map[enode.ID]*Peer)

type peerDrop struct {
	*Peer
	err       error
	requested bool // true if signaled by the peer
}

type connFlag int32

const (
	dynDialedConn connFlag = 1 << iota
	staticDialedConn
	inboundConn
	trustedConn
)

// conn wraps a network connection with information gathered
// during the two handshakes.
type conn struct {
	fd net.Conn
	transport
	node  *enode.Node
	flags connFlag
	cont  chan error // The run loop uses cont to signal errors to SetupConn.
	caps  []Cap      // valid after the protocol handshake
	name  string     // valid after the protocol handshake
}

type transport interface {
	// The two handshakes.
	doEncHandshake(prv *ecdsa.PrivateKey, dialDest *ecdsa.PublicKey) (*ecdsa.PublicKey, error)
	doProtoHandshake(our *protoHandshake) (*protoHandshake, error)
	// The MsgReadWriter can only be used after the encryption
	// handshake has completed. The code uses conn.id to track this
	// by setting it to a non-nil value after the encryption handshake.
	MsgReadWriter
	// transports must provide Close because we use MsgPipe in some of
	// the tests. Closing the actual network connection doesn't do
	// anything in those tests because MsgPipe doesn't use it.
	close(err error)
}

func (c *conn) String() string {
	s := c.flags.String()
	if (c.node.ID() != enode.ID{}) {
		s += " " + c.node.ID().String()
	}
	s += " " + c.fd.RemoteAddr().String()
	return s
}

func (f connFlag) String() string {
	s := ""
	if f&trustedConn != 0 {
		s += "-trusted"
	}
	if f&dynDialedConn != 0 {
		s += "-dyndial"
	}
	if f&staticDialedConn != 0 {
		s += "-staticdial"
	}
	if f&inboundConn != 0 {
		s += "-inbound"
	}
	if s != "" {
		s = s[1:]
	}
	return s
}

func (c *conn) is(f connFlag) bool {
	flags := connFlag(atomic.LoadInt32((*int32)(&c.flags)))
	return flags&f != 0
}

func (c *conn) set(f connFlag, val bool) {
	for {
		oldFlags := connFlag(atomic.LoadInt32((*int32)(&c.flags)))
		flags := oldFlags
		if val {
			flags |= f
		} else {
			flags &= ^f
		}
		if atomic.CompareAndSwapInt32((*int32)(&c.flags), int32(oldFlags), int32(flags)) {
			return
		}
	}
}

// Peers returns all connected peers.
func (srv *Server) Peers() []*Peer {
	var ps []*Peer
	select {
	// Note: We'd love to put this function into a variable but
	// that seems to cause a weird compiler error in some
	// environments.
	case srv.peerOp <- func(peers map[enode.ID]*Peer) {
		for _, p := range peers {
			ps = append(ps, p)
		}
	}:
		<-srv.peerOpDone
	case <-srv.quit:
	}
	return ps
}

// PeerCount returns the number of connected peers.
func (srv *Server) PeerCount() int {
	var count int
	select {
	case srv.peerOp <- func(ps map[enode.ID]*Peer) { count = len(ps) }:
		<-srv.peerOpDone
	case <-srv.quit:
	}
	return count
}

// AddPeer connects to the given node and maintains the connection until the
// server is shut down. If the connection fails for any reason, the server will
// attempt to reconnect the peer.
func (srv *Server) AddPeer(node *enode.Node) {
	select {
	case srv.addstatic <- node:
	case <-srv.quit:
	}
}

// RemovePeer disconnects from the given node
func (srv *Server) RemovePeer(node *enode.Node) {
	select {
	case srv.removestatic <- node:
	case <-srv.quit:
	}
}

// AddTrustedPeer adds the given node to a reserved whitelist which allows the
// node to always connect, even if the slot are full.
func (srv *Server) AddTrustedPeer(node *enode.Node) {
	select {
	case srv.addtrusted <- node:
	case <-srv.quit:
	}
}

// RemoveTrustedPeer removes the given node from the trusted peer set.
func (srv *Server) RemoveTrustedPeer(node *enode.Node) {
	select {
	case srv.removetrusted <- node:
	case <-srv.quit:
	}
}

// SubscribePeers subscribes the given channel to peer events
func (srv *Server) SubscribeEvents(ch chan *PeerEvent) event.Subscription {
	return srv.peerFeed.Subscribe(ch)
}

// Self returns the local node's endpoint information.
func (srv *Server) Self() *enode.Node {
	srv.lock.Lock()
	ln := srv.localnode
	srv.lock.Unlock()

	if ln == nil {
		return enode.NewV4(&srv.PrivateKey.PublicKey, net.ParseIP("0.0.0.0"), 0, 0)
	}
	return ln.Node()
}

// Stop terminates the server and all active peer connections.
// It blocks until all active connections have been closed.
func (srv *Server) Stop() {
	srv.lock.Lock()
	if !srv.running {
		srv.lock.Unlock()
		return
	}
	srv.running = false
	if srv.listener != nil {
		// this unblocks listener Accept
		srv.listener.Close()
	}
	close(srv.quit)
	srv.lock.Unlock()
	srv.loopWG.Wait()
}

// sharedUDPConn implements a shared connection. Write sends messages to the underlying connection while read returns
// messages that were found unprocessable and sent to the unhandled channel by the primary listener.
type sharedUDPConn struct {
	*net.UDPConn
	unhandled chan discover.ReadPacket
}

// ReadFromUDP implements discv5.conn
func (s *sharedUDPConn) ReadFromUDP(b []byte) (n int, addr *net.UDPAddr, err error) {
	packet, ok := <-s.unhandled
	if !ok {
		return 0, nil, fmt.Errorf("Connection was closed")
	}
	l := len(packet.Data)
	if l > len(b) {
		l = len(b)
	}
	copy(b[:l], packet.Data[:l])
	return l, packet.Addr, nil
}

// Close implements discv5.conn
func (s *sharedUDPConn) Close() error {
	return nil
}

// Start starts running the server.
// Servers can not be re-used after stopping.
func (srv *Server) Start() (err error) {
	srv.lock.Lock()
	defer srv.lock.Unlock()
	if srv.running {
		return errors.New("server already running")
	}
	srv.running = true
	srv.log = srv.Config.Logger
	if srv.log == nil {
		srv.log = log.New()
	}
	if srv.NoDial && srv.ListenAddr == "" {
		srv.log.Warn("P2P server will be useless, neither dialing nor listening")
	}

	// static fields
	if srv.PrivateKey == nil {
		return fmt.Errorf("Server.PrivateKey must be set to a non-nil key")
	}
	if srv.newTransport == nil {
		srv.newTransport = newRLPX
	}
	if srv.Dialer == nil {
		srv.Dialer = TCPDialer{&net.Dialer{Timeout: defaultDialTimeout}}
	}
	srv.quit = make(chan struct{})
	srv.addpeer = make(chan *conn)
	srv.delpeer = make(chan peerDrop)
	srv.posthandshake = make(chan *conn)
	srv.addstatic = make(chan *enode.Node)
	srv.removestatic = make(chan *enode.Node)
	srv.addtrusted = make(chan *enode.Node)
	srv.removetrusted = make(chan *enode.Node)
	srv.peerOp = make(chan peerOpFunc)
	srv.peerOpDone = make(chan struct{})

	if err := srv.setupLocalNode(); err != nil {
		return err
	}
	if srv.ListenAddr != "" {
		if err := srv.setupListening(); err != nil {
			return err
		}
	}
	if err := srv.setupDiscovery(); err != nil {
		return err
	}

	dynPeers := srv.maxDialedConns()
	dialer := newDialState(srv.localnode.ID(), srv.StaticNodes, srv.BootstrapNodes, srv.ntab, dynPeers, srv.NetRestrict)
	srv.loopWG.Add(1)
	go srv.run(dialer)
	return nil
}

func (srv *Server) setupLocalNode() error {
	// Create the devp2p handshake.
	pubkey := crypto.FromECDSAPub(&srv.PrivateKey.PublicKey)
	srv.ourHandshake = &protoHandshake{Version: baseProtocolVersion, Name: srv.Name, ID: pubkey[1:]}
	for _, p := range srv.Protocols {
		srv.ourHandshake.Caps = append(srv.ourHandshake.Caps, p.cap())
	}
	sort.Sort(capsByNameAndVersion(srv.ourHandshake.Caps))

	// Create the local node.
	db, err := enode.OpenDB(srv.Config.NodeDatabase)
	if err != nil {
		return err
	}
	srv.nodedb = db
	srv.localnode = enode.NewLocalNode(db, srv.PrivateKey)
	srv.localnode.SetFallbackIP(net.IP{127, 0, 0, 1})
	srv.localnode.Set(capsByNameAndVersion(srv.ourHandshake.Caps))
	// TODO: check conflicts
	for _, p := range srv.Protocols {
		for _, e := range p.Attributes {
			srv.localnode.Set(e)
		}
	}
	switch srv.NAT.(type) {
	case nil:
		// No NAT interface, do nothing.
	case nat.ExtIP:
		// ExtIP doesn't block, set the IP right away.
		ip, _ := srv.NAT.ExternalIP()
		srv.localnode.SetStaticIP(ip)
	default:
		// Ask the router about the IP. This takes a while and blocks startup,
		// do it in the background.
		srv.loopWG.Add(1)
		go func() {
			defer srv.loopWG.Done()
			if ip, err := srv.NAT.ExternalIP(); err == nil {
				srv.localnode.SetStaticIP(ip)
			}
		}()
	}
	return nil
}

func (srv *Server) setupDiscovery() error {
	if srv.NoDiscovery && !srv.DiscoveryV5 {
		return nil
	}

	addr, err := net.ResolveUDPAddr("udp", srv.ListenAddr)
	if err != nil {
		return err
	}
	conn, err := net.ListenUDP("udp", addr)
	if err != nil {
		return err
	}
	realaddr := conn.LocalAddr().(*net.UDPAddr)
	srv.log.Debug("UDP listener up", "addr", realaddr)
	if srv.NAT != nil {
		if !realaddr.IP.IsLoopback() {
			go nat.Map(srv.NAT, srv.quit, "udp", realaddr.Port, realaddr.Port, "ethereum discovery")
		}
	}
	srv.localnode.SetFallbackUDP(realaddr.Port)

	// Discovery V4
	var unhandled chan discover.ReadPacket
	var sconn *sharedUDPConn
	if !srv.NoDiscovery {
		if srv.DiscoveryV5 {
			unhandled = make(chan discover.ReadPacket, 100)
			sconn = &sharedUDPConn{conn, unhandled}
		}
		cfg := discover.Config{
			PrivateKey:  srv.PrivateKey,
			NetRestrict: srv.NetRestrict,
			Bootnodes:   srv.BootstrapNodes,
			Unhandled:   unhandled,
		}
		ntab, err := discover.ListenUDP(conn, srv.localnode, cfg)
		if err != nil {
			return err
		}
		srv.ntab = ntab
	}
	// Discovery V5
	if srv.DiscoveryV5 {
		var ntab *discv5.Network
		var err error
		if sconn != nil {
			ntab, err = discv5.ListenUDP(srv.PrivateKey, sconn, "", srv.NetRestrict)
		} else {
			ntab, err = discv5.ListenUDP(srv.PrivateKey, conn, "", srv.NetRestrict)
		}
		if err != nil {
			return err
		}
		if err := ntab.SetFallbackNodes(srv.BootstrapNodesV5); err != nil {
			return err
		}
		srv.DiscV5 = ntab
	}
	return nil
}

func (srv *Server) setupListening() error {
	// Launch the TCP listener.
	listener, err := net.Listen("tcp", srv.ListenAddr)
	if err != nil {
		return err
	}
	laddr := listener.Addr().(*net.TCPAddr)
	srv.ListenAddr = laddr.String()
	srv.listener = listener
	srv.localnode.Set(enr.TCP(laddr.Port))

	srv.loopWG.Add(1)
	go srv.listenLoop()

	// Map the TCP listening port if NAT is configured.
	if !laddr.IP.IsLoopback() && srv.NAT != nil {
		srv.loopWG.Add(1)
		go func() {
			nat.Map(srv.NAT, srv.quit, "tcp", laddr.Port, laddr.Port, "ethereum p2p")
			srv.loopWG.Done()
		}()
	}
	return nil
}

type dialer interface {
	newTasks(running int, peers map[enode.ID]*Peer, now time.Time) []task
	taskDone(task, time.Time)
	addStatic(*enode.Node)
	removeStatic(*enode.Node)
}

func (srv *Server) run(dialstate dialer) {
	srv.log.Info("Started P2P networking", "self", srv.localnode.Node())
	defer srv.loopWG.Done()
	defer srv.nodedb.Close()

	var (
		peers        = make(map[enode.ID]*Peer)
		inboundCount = 0
		trusted      = make(map[enode.ID]bool, len(srv.TrustedNodes))
		taskdone     = make(chan task, maxActiveDialTasks)
		runningTasks []task
		queuedTasks  []task // tasks that can't run yet
	)
	// Put trusted nodes into a map to speed up checks.
	// Trusted peers are loaded on startup or added via AddTrustedPeer RPC.
	for _, n := range srv.TrustedNodes {
		trusted[n.ID()] = true
	}

	// removes t from runningTasks
	delTask := func(t task) {
		for i := range runningTasks {
			if runningTasks[i] == t {
				runningTasks = append(runningTasks[:i], runningTasks[i+1:]...)
				break
			}
		}
	}
	// starts until max number of active tasks is satisfied
	startTasks := func(ts []task) (rest []task) {
		i := 0
		for ; len(runningTasks) < maxActiveDialTasks && i < len(ts); i++ {
			t := ts[i]
			srv.log.Trace("New dial task", "task", t)
			go func() { t.Do(srv); taskdone <- t }()
			runningTasks = append(runningTasks, t)
		}
		return ts[i:]
	}
	scheduleTasks := func() {
		// Start from queue first.
		queuedTasks = append(queuedTasks[:0], startTasks(queuedTasks)...)
		// Query dialer for new tasks and start as many as possible now.
		if len(runningTasks) < maxActiveDialTasks {
			nt := dialstate.newTasks(len(runningTasks)+len(queuedTasks), peers, time.Now())
			queuedTasks = append(queuedTasks, startTasks(nt)...)
		}
	}

running:
	for {
		scheduleTasks()

		select {
		case <-srv.quit:
			// The server was stopped. Run the cleanup logic.
			break running
		case n := <-srv.addstatic:
			// This channel is used by AddPeer to add to the
			// ephemeral static peer list. Add it to the dialer,
			// it will keep the node connected.
			srv.log.Trace("Adding static node", "node", n)
			dialstate.addStatic(n)
		case n := <-srv.removestatic:
			// This channel is used by RemovePeer to send a
			// disconnect request to a peer and begin the
			// stop keeping the node connected.
			srv.log.Trace("Removing static node", "node", n)
			dialstate.removeStatic(n)
			if p, ok := peers[n.ID()]; ok {
				p.Disconnect(DiscRequested)
			}
		case n := <-srv.addtrusted:
			// This channel is used by AddTrustedPeer to add an enode
			// to the trusted node set.
			srv.log.Trace("Adding trusted node", "node", n)
			trusted[n.ID()] = true
			// Mark any already-connected peer as trusted
			if p, ok := peers[n.ID()]; ok {
				p.rw.set(trustedConn, true)
			}
		case n := <-srv.removetrusted:
			// This channel is used by RemoveTrustedPeer to remove an enode
			// from the trusted node set.
			srv.log.Trace("Removing trusted node", "node", n)
			if _, ok := trusted[n.ID()]; ok {
				delete(trusted, n.ID())
			}
			// Unmark any already-connected peer as trusted
			if p, ok := peers[n.ID()]; ok {
				p.rw.set(trustedConn, false)
			}
		case op := <-srv.peerOp:
			// This channel is used by Peers and PeerCount.
			op(peers)
			srv.peerOpDone <- struct{}{}
		case t := <-taskdone:
			// A task got done. Tell dialstate about it so it
			// can update its state and remove it from the active
			// tasks list.
			srv.log.Trace("Dial task done", "task", t)
			dialstate.taskDone(t, time.Now())
			delTask(t)
		case c := <-srv.posthandshake:
			// A connection has passed the encryption handshake so
			// the remote identity is known (but hasn't been verified yet).
			if trusted[c.node.ID()] {
				// Ensure that the trusted flag is set before checking against MaxPeers.
				c.flags |= trustedConn
			}
			// TODO: track in-progress inbound node IDs (pre-Peer) to avoid dialing them.
			select {
			case c.cont <- srv.encHandshakeChecks(peers, inboundCount, c):
			case <-srv.quit:
				break running
			}
		case c := <-srv.addpeer:
			// At this point the connection is past the protocol handshake.
			// Its capabilities are known and the remote identity is verified.
			err := srv.protoHandshakeChecks(peers, inboundCount, c)
			if err == nil {
				// The handshakes are done and it passed all checks.
				p := newPeer(c, srv.Protocols)
				// If message events are enabled, pass the peerFeed
				// to the peer
				if srv.EnableMsgEvents {
					p.events = &srv.peerFeed
				}
				name := truncateName(c.name)
				srv.log.Debug("Adding p2p peer", "name", name, "addr", c.fd.RemoteAddr(), "peers", len(peers)+1)
				go srv.runPeer(p)
				peers[c.node.ID()] = p
				if p.Inbound() {
					inboundCount++
				}
			}
			// The dialer logic relies on the assumption that
			// dial tasks complete after the peer has been added or
			// discarded. Unblock the task last.
			select {
			case c.cont <- err:
			case <-srv.quit:
				break running
			}
		case pd := <-srv.delpeer:
			// A peer disconnected.
			d := common.PrettyDuration(mclock.Now() - pd.created)
			pd.log.Debug("Removing p2p peer", "duration", d, "peers", len(peers)-1, "req", pd.requested, "err", pd.err)
			delete(peers, pd.ID())
			if pd.Inbound() {
				inboundCount--
			}
		}
	}

	srv.log.Trace("P2P networking is spinning down")

	// Terminate discovery. If there is a running lookup it will terminate soon.
	if srv.ntab != nil {
		srv.ntab.Close()
	}
	if srv.DiscV5 != nil {
		srv.DiscV5.Close()
	}
	// Disconnect all peers.
	for _, p := range peers {
		p.Disconnect(DiscQuitting)
	}
	// Wait for peers to shut down. Pending connections and tasks are
	// not handled here and will terminate soon-ish because srv.quit
	// is closed.
	for len(peers) > 0 {
		p := <-srv.delpeer
		p.log.Trace("<-delpeer (spindown)", "remainingTasks", len(runningTasks))
		delete(peers, p.ID())
	}
}

func (srv *Server) protoHandshakeChecks(peers map[enode.ID]*Peer, inboundCount int, c *conn) error {
	// Drop connections with no matching protocols.
	if len(srv.Protocols) > 0 && countMatchingProtocols(srv.Protocols, c.caps) == 0 {
		return DiscUselessPeer
	}
	// Repeat the encryption handshake checks because the
	// peer set might have changed between the handshakes.
	return srv.encHandshakeChecks(peers, inboundCount, c)
}

func (srv *Server) encHandshakeChecks(peers map[enode.ID]*Peer, inboundCount int, c *conn) error {
	switch {
	case !c.is(trustedConn|staticDialedConn) && len(peers) >= srv.MaxPeers:
		return DiscTooManyPeers
	case !c.is(trustedConn) && c.is(inboundConn) && inboundCount >= srv.maxInboundConns():
		return DiscTooManyPeers
	case peers[c.node.ID()] != nil:
		return DiscAlreadyConnected
	case c.node.ID() == srv.localnode.ID():
		return DiscSelf
	default:
		return nil
	}
}

func (srv *Server) maxInboundConns() int {
	return srv.MaxPeers - srv.maxDialedConns()
}
func (srv *Server) maxDialedConns() int {
	if srv.NoDiscovery || srv.NoDial {
		return 0
	}
	r := srv.DialRatio
	if r == 0 {
		r = defaultDialRatio
	}
	return srv.MaxPeers / r
}

// listenLoop runs in its own goroutine and accepts
// inbound connections.
func (srv *Server) listenLoop() {
	defer srv.loopWG.Done()
	srv.log.Debug("TCP listener up", "addr", srv.listener.Addr())

	tokens := defaultMaxPendingPeers
	if srv.MaxPendingPeers > 0 {
		tokens = srv.MaxPendingPeers
	}
	slots := make(chan struct{}, tokens)
	for i := 0; i < tokens; i++ {
		slots <- struct{}{}
	}

	for {
		// Wait for a handshake slot before accepting.
		<-slots

		var (
			fd  net.Conn
			err error
		)
		for {
			fd, err = srv.listener.Accept()
			if netutil.IsTemporaryError(err) {
				srv.log.Debug("Temporary read error", "err", err)
				continue
			} else if err != nil {
				srv.log.Debug("Read error", "err", err)
				return
			}
			break
		}

		// Reject connections that do not match NetRestrict.
		if srv.NetRestrict != nil {
			if tcp, ok := fd.RemoteAddr().(*net.TCPAddr); ok && !srv.NetRestrict.Contains(tcp.IP) {
				srv.log.Debug("Rejected conn (not whitelisted in NetRestrict)", "addr", fd.RemoteAddr())
				fd.Close()
				slots <- struct{}{}
				continue
			}
		}

		var ip net.IP
		if tcp, ok := fd.RemoteAddr().(*net.TCPAddr); ok {
			ip = tcp.IP
		}
		fd = newMeteredConn(fd, true, ip)
		srv.log.Trace("Accepted connection", "addr", fd.RemoteAddr())
		go func() {
			srv.SetupConn(fd, inboundConn, nil)
			slots <- struct{}{}
		}()
	}
}

// SetupConn runs the handshakes and attempts to add the connection
// as a peer. It returns when the connection has been added as a peer
// or the handshakes have failed.
func (srv *Server) SetupConn(fd net.Conn, flags connFlag, dialDest *enode.Node) error {
	c := &conn{fd: fd, transport: srv.newTransport(fd), flags: flags, cont: make(chan error)}
	err := srv.setupConn(c, flags, dialDest)
	if err != nil {
		c.close(err)
		srv.log.Trace("Setting up connection failed", "addr", fd.RemoteAddr(), "err", err)
	}
	return err
}

func (srv *Server) setupConn(c *conn, flags connFlag, dialDest *enode.Node) error {
	// Prevent leftover pending conns from entering the handshake.
	srv.lock.Lock()
	running := srv.running
	srv.lock.Unlock()
	if !running {
		return errServerStopped
	}
	// If dialing, figure out the remote public key.
	var dialPubkey *ecdsa.PublicKey
	if dialDest != nil {
		dialPubkey = new(ecdsa.PublicKey)
		if err := dialDest.Load((*enode.Secp256k1)(dialPubkey)); err != nil {
			return fmt.Errorf("dial destination doesn't have a secp256k1 public key")
		}
	}
	// Run the encryption handshake.
	remotePubkey, err := c.doEncHandshake(srv.PrivateKey, dialPubkey)
	if err != nil {
		srv.log.Trace("Failed RLPx handshake", "addr", c.fd.RemoteAddr(), "conn", c.flags, "err", err)
		return err
	}
<<<<<<< HEAD

	clog := srv.log.New("id", c.id, "addr", c.fd.RemoteAddr(), "conn", c.flags)

	//START - QUORUM Permissioning
	currentNode := srv.NodeInfo().ID
	cnodeName := srv.NodeInfo().Name
	clog.Trace("Quorum permissioning",
		"EnableNodePermission", srv.EnableNodePermission,
		"DataDir", srv.DataDir,
		"Current Node ID", currentNode,
		"Node Name", cnodeName,
		"Dialed Dest", dialDest,
		"Connection ID", c.id,
		"Connection String", c.id.String())

	if srv.EnableNodePermission {
		clog.Trace("Node Permissioning is Enabled.")
		node := c.id.String()
		direction := "INCOMING"
		if dialDest != nil {
			node = dialDest.ID.String()
			direction = "OUTGOING"
			log.Trace("Node Permissioning", "Connection Direction", direction)
		}

		if !isNodePermissioned(node, currentNode, srv.DataDir, direction) {
			return nil
		}
	} else {
		clog.Trace("Node Permissioning is Disabled.")
	}

	//END - QUORUM Permissioning

	// For dialed connections, check that the remote public key matches.
	if dialDest != nil && c.id != dialDest.ID {
		clog.Trace("Dialed identity mismatch", "want", c, dialDest.ID)
		return DiscUnexpectedIdentity
=======
	if dialDest != nil {
		// For dialed connections, check that the remote public key matches.
		if dialPubkey.X.Cmp(remotePubkey.X) != 0 || dialPubkey.Y.Cmp(remotePubkey.Y) != 0 {
			return DiscUnexpectedIdentity
		}
		c.node = dialDest
	} else {
		c.node = nodeFromConn(remotePubkey, c.fd)
	}
	if conn, ok := c.fd.(*meteredConn); ok {
		conn.handshakeDone(c.node.ID())
>>>>>>> 58632d44
	}
	clog := srv.log.New("id", c.node.ID(), "addr", c.fd.RemoteAddr(), "conn", c.flags)
	err = srv.checkpoint(c, srv.posthandshake)
	if err != nil {
		clog.Trace("Rejected peer before protocol handshake", "err", err)
		return err
	}
	// Run the protocol handshake
	phs, err := c.doProtoHandshake(srv.ourHandshake)
	if err != nil {
		clog.Trace("Failed proto handshake", "err", err)
		return err
	}
	if id := c.node.ID(); !bytes.Equal(crypto.Keccak256(phs.ID), id[:]) {
		clog.Trace("Wrong devp2p handshake identity", "phsid", fmt.Sprintf("%x", phs.ID))
		return DiscUnexpectedIdentity
	}
	c.caps, c.name = phs.Caps, phs.Name
	err = srv.checkpoint(c, srv.addpeer)
	if err != nil {
		clog.Trace("Rejected peer", "err", err)
		return err
	}
	// If the checks completed successfully, runPeer has now been
	// launched by run.
	clog.Trace("connection set up", "inbound", dialDest == nil)
	return nil
}

func nodeFromConn(pubkey *ecdsa.PublicKey, conn net.Conn) *enode.Node {
	var ip net.IP
	var port int
	if tcp, ok := conn.RemoteAddr().(*net.TCPAddr); ok {
		ip = tcp.IP
		port = tcp.Port
	}
	return enode.NewV4(pubkey, ip, port, port)
}

func truncateName(s string) string {
	if len(s) > 20 {
		return s[:20] + "..."
	}
	return s
}

// checkpoint sends the conn to run, which performs the
// post-handshake checks for the stage (posthandshake, addpeer).
func (srv *Server) checkpoint(c *conn, stage chan<- *conn) error {
	select {
	case stage <- c:
	case <-srv.quit:
		return errServerStopped
	}
	select {
	case err := <-c.cont:
		return err
	case <-srv.quit:
		return errServerStopped
	}
}

// runPeer runs in its own goroutine for each peer.
// it waits until the Peer logic returns and removes
// the peer.
func (srv *Server) runPeer(p *Peer) {
	if srv.newPeerHook != nil {
		srv.newPeerHook(p)
	}

	// broadcast peer add
	srv.peerFeed.Send(&PeerEvent{
		Type: PeerEventTypeAdd,
		Peer: p.ID(),
	})

	// run the protocol
	remoteRequested, err := p.run()

	// broadcast peer drop
	srv.peerFeed.Send(&PeerEvent{
		Type:  PeerEventTypeDrop,
		Peer:  p.ID(),
		Error: err.Error(),
	})

	// Note: run waits for existing peers to be sent on srv.delpeer
	// before returning, so this send should not select on srv.quit.
	srv.delpeer <- peerDrop{p, err, remoteRequested}
}

// NodeInfo represents a short summary of the information known about the host.
type NodeInfo struct {
	ID    string `json:"id"`    // Unique node identifier (also the encryption key)
	Name  string `json:"name"`  // Name of the node, including client type, version, OS, custom data
	Enode string `json:"enode"` // Enode URL for adding this peer from remote peers
	ENR   string `json:"enr"`   // Ethereum Node Record
	IP    string `json:"ip"`    // IP address of the node
	Ports struct {
		Discovery int `json:"discovery"` // UDP listening port for discovery protocol
		Listener  int `json:"listener"`  // TCP listening port for RLPx
	} `json:"ports"`
	ListenAddr string                 `json:"listenAddr"`
	Protocols  map[string]interface{} `json:"protocols"`
}

// NodeInfo gathers and returns a collection of metadata known about the host.
func (srv *Server) NodeInfo() *NodeInfo {
	// Gather and assemble the generic node infos
	node := srv.Self()
	info := &NodeInfo{
		Name:       srv.Name,
		Enode:      node.String(),
		ID:         node.ID().String(),
		IP:         node.IP().String(),
		ListenAddr: srv.ListenAddr,
		Protocols:  make(map[string]interface{}),
	}
	info.Ports.Discovery = node.UDP()
	info.Ports.Listener = node.TCP()
	if enc, err := rlp.EncodeToBytes(node.Record()); err == nil {
		info.ENR = "0x" + hex.EncodeToString(enc)
	}

	// Gather all the running protocol infos (only once per protocol type)
	for _, proto := range srv.Protocols {
		if _, ok := info.Protocols[proto.Name]; !ok {
			nodeInfo := interface{}("unknown")
			if query := proto.NodeInfo; query != nil {
				nodeInfo = proto.NodeInfo()
			}
			info.Protocols[proto.Name] = nodeInfo
		}
	}
	return info
}

// PeersInfo returns an array of metadata objects describing connected peers.
func (srv *Server) PeersInfo() []*PeerInfo {
	// Gather all the generic and sub-protocol specific infos
	infos := make([]*PeerInfo, 0, srv.PeerCount())
	for _, peer := range srv.Peers() {
		if peer != nil {
			infos = append(infos, peer.Info())
		}
	}
	// Sort the result array alphabetically by node identifier
	for i := 0; i < len(infos); i++ {
		for j := i + 1; j < len(infos); j++ {
			if infos[i].ID > infos[j].ID {
				infos[i], infos[j] = infos[j], infos[i]
			}
		}
	}
	return infos
}<|MERGE_RESOLUTION|>--- conflicted
+++ resolved
@@ -915,9 +915,8 @@
 		srv.log.Trace("Failed RLPx handshake", "addr", c.fd.RemoteAddr(), "conn", c.flags, "err", err)
 		return err
 	}
-<<<<<<< HEAD
-
-	clog := srv.log.New("id", c.id, "addr", c.fd.RemoteAddr(), "conn", c.flags)
+
+	clog := srv.log.New("id", c.node.ID(), "addr", c.fd.RemoteAddr(), "conn", c.flags)
 
 	//START - QUORUM Permissioning
 	currentNode := srv.NodeInfo().ID
@@ -928,15 +927,15 @@
 		"Current Node ID", currentNode,
 		"Node Name", cnodeName,
 		"Dialed Dest", dialDest,
-		"Connection ID", c.id,
-		"Connection String", c.id.String())
+		"Connection ID", c.node.ID(),
+		"Connection String", c.node.ID().String())
 
 	if srv.EnableNodePermission {
 		clog.Trace("Node Permissioning is Enabled.")
-		node := c.id.String()
+		node := c.node.ID().String()
 		direction := "INCOMING"
 		if dialDest != nil {
-			node = dialDest.ID.String()
+			node = dialDest.ID().String()
 			direction = "OUTGOING"
 			log.Trace("Node Permissioning", "Connection Direction", direction)
 		}
@@ -950,11 +949,6 @@
 
 	//END - QUORUM Permissioning
 
-	// For dialed connections, check that the remote public key matches.
-	if dialDest != nil && c.id != dialDest.ID {
-		clog.Trace("Dialed identity mismatch", "want", c, dialDest.ID)
-		return DiscUnexpectedIdentity
-=======
 	if dialDest != nil {
 		// For dialed connections, check that the remote public key matches.
 		if dialPubkey.X.Cmp(remotePubkey.X) != 0 || dialPubkey.Y.Cmp(remotePubkey.Y) != 0 {
@@ -964,11 +958,11 @@
 	} else {
 		c.node = nodeFromConn(remotePubkey, c.fd)
 	}
+
 	if conn, ok := c.fd.(*meteredConn); ok {
 		conn.handshakeDone(c.node.ID())
->>>>>>> 58632d44
-	}
-	clog := srv.log.New("id", c.node.ID(), "addr", c.fd.RemoteAddr(), "conn", c.flags)
+	}
+
 	err = srv.checkpoint(c, srv.posthandshake)
 	if err != nil {
 		clog.Trace("Rejected peer before protocol handshake", "err", err)
