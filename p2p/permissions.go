package p2p

import (
	"encoding/json"
	"io/ioutil"
	"os"
	"path/filepath"
	"strings"

	"github.com/ethereum/go-ethereum/params"
	"github.com/ethereum/go-ethereum/log"
	"github.com/ethereum/go-ethereum/p2p/enode"
)

const (
	NODE_NAME_LENGTH    = 32
)

// check if a given node is permissioned to connect to the change
func isNodePermissioned(nodename string, currentNode string, datadir string, direction string) bool {
	var permissionedList []string
	nodes := ParsePermissionedNodes(datadir)
	for _, v := range nodes {
		permissionedList = append(permissionedList, v.ID().String())
	}

	log.Debug("isNodePermissioned", "permissionedList", permissionedList)
	for _, v := range permissionedList {
		if v == nodename {
			log.Debug("isNodePermissioned", "connection", direction, "nodename", nodename[:NODE_NAME_LENGTH], "ALLOWED-BY", currentNode[:NODE_NAME_LENGTH])
			// check if the node is blacklisted
			if isNodeBlackListed(nodename, datadir){
				return false
			}
			return true
		}
	}
	log.Debug("isNodePermissioned", "connection", direction, "nodename", nodename[:NODE_NAME_LENGTH], "DENIED-BY", currentNode[:NODE_NAME_LENGTH])
	return false
}

//this is a shameless copy from the config.go. It is a duplication of the code
//for the timebeing to allow reload of the permissioned nodes while the server is running

<<<<<<< HEAD
func parsePermissionedNodes(DataDir string) []*enode.Node {
=======
func ParsePermissionedNodes(DataDir string) []*discover.Node {
>>>>>>> e37d066d

	log.Debug("parsePermissionedNodes", "DataDir", DataDir, "file", params.PERMISSIONED_CONFIG)

	path := filepath.Join(DataDir, params.PERMISSIONED_CONFIG)
	if _, err := os.Stat(path); err != nil {
		log.Error("Read Error for permissioned-nodes.json file. This is because 'permissioned' flag is specified but no permissioned-nodes.json file is present.", "err", err)
		return nil
	}
	// Load the nodes from the config file
	blob, err := ioutil.ReadFile(path)
	if err != nil {
		log.Error("parsePermissionedNodes: Failed to access nodes", "err", err)
		return nil
	}

	nodelist := []string{}
	if err := json.Unmarshal(blob, &nodelist); err != nil {
		log.Error("parsePermissionedNodes: Failed to load nodes", "err", err)
		return nil
	}
	// Interpret the list as a discovery node array
	var nodes []*enode.Node
	for _, url := range nodelist {
		if url == "" {
			log.Error("parsePermissionedNodes: Node URL blank")
			continue
		}
		node, err := enode.ParseV4(url)
		if err != nil {
			log.Error("parsePermissionedNodes: Node URL", "url", url, "err", err)
			continue
		}
		nodes = append(nodes, node)
	}
	return nodes
}

// This function checks if the node is black-listed
func isNodeBlackListed (nodeName, dataDir string ) bool {
	log.Debug("isNodeBlackListed", "DataDir", dataDir, "file", params.BLACKLIST_CONFIG)

	path := filepath.Join(dataDir, params.BLACKLIST_CONFIG)
	if _, err := os.Stat(path); err != nil {
		log.Debug("Read Error for disallowed-nodes.json file. disallowed-nodes.json file is not present.", "err", err)
		return false
	}
	// Load the nodes from the config file
	blob, err := ioutil.ReadFile(path)
	if err != nil {
		log.Debug("isNodeBlackListed: Failed to access nodes", "err", err)
		return true
	}

	nodelist := []string{}
	if err := json.Unmarshal(blob, &nodelist); err != nil {
		log.Debug("parsePermissionedNodes: Failed to load nodes", "err", err)
		return false
	}

	for _, v := range nodelist {
		if strings.Contains(v, nodeName) {
			return true
		}
	}
	return false
}<|MERGE_RESOLUTION|>--- conflicted
+++ resolved
@@ -42,11 +42,7 @@
 //this is a shameless copy from the config.go. It is a duplication of the code
 //for the timebeing to allow reload of the permissioned nodes while the server is running
 
-<<<<<<< HEAD
 func parsePermissionedNodes(DataDir string) []*enode.Node {
-=======
-func ParsePermissionedNodes(DataDir string) []*discover.Node {
->>>>>>> e37d066d
 
 	log.Debug("parsePermissionedNodes", "DataDir", DataDir, "file", params.PERMISSIONED_CONFIG)
 
