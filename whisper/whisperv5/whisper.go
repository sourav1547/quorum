--- conflicted
+++ resolved
@@ -499,11 +499,7 @@
 		// fetch the next packet
 		packet, err := rw.ReadMsg()
 		if err != nil {
-<<<<<<< HEAD
-			log.Warn("message loop", "peer", p.peer.ID(), "err", err)
-=======
 			log.Info("message loop", "peer", p.peer.ID(), "err", err)
->>>>>>> 37685930
 			return err
 		}
 		if packet.Size > w.MaxMessageSize() {
