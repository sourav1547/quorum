--- conflicted
+++ resolved
@@ -69,11 +69,7 @@
 Data Directory Sharing Example
 
 In this example, two node instances named A and B are started with the same data
-<<<<<<< HEAD
-directory. Mode instance A opens the database "db", node instance B opens the databases
-=======
 directory. Node instance A opens the database "db", node instance B opens the databases
->>>>>>> 37685930
 "db" and "db-2". The following files will be created in the data directory:
 
    data-directory/
