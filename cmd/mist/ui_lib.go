// Copyright (c) 2013-2014, Jeffrey Wilcke. All rights reserved.
//
// This library is free software; you can redistribute it and/or
// modify it under the terms of the GNU General Public
// License as published by the Free Software Foundation; either
// version 2.1 of the License, or (at your option) any later version.
//
// This library is distributed in the hope that it will be useful,
// but WITHOUT ANY WARRANTY; without even the implied warranty of
// MERCHANTABILITY or FITNESS FOR A PARTICULAR PURPOSE.  See the GNU
// General Public License for more details.
//
// You should have received a copy of the GNU General Public License
// along with this library; if not, write to the Free Software
// Foundation, Inc., 51 Franklin Street, Fifth Floor, Boston,
// MA 02110-1301  USA

package main

import (
	"bytes"
	"fmt"
	"path"
	"strconv"
	"strings"

	"github.com/ethereum/go-ethereum"
	"github.com/ethereum/go-ethereum/chain"
	"github.com/ethereum/go-ethereum/chain/types"
	"github.com/ethereum/go-ethereum/crypto"
	"github.com/ethereum/go-ethereum/ethutil"
	"github.com/ethereum/go-ethereum/javascript"
	"github.com/ethereum/go-ethereum/miner"
	"github.com/ethereum/go-ethereum/state"
	"github.com/ethereum/go-ethereum/ui/qt"
	"github.com/ethereum/go-ethereum/xeth"
	"gopkg.in/qml.v1"
)

type memAddr struct {
	Num   string
	Value string
}

// UI Library that has some basic functionality exposed
type UiLib struct {
	*xeth.JSXEth
	engine    *qml.Engine
	eth       *eth.Ethereum
	connected bool
	assetPath string
	// The main application window
	win      *qml.Window
	Db       *Debugger
	DbWindow *DebuggerWindow

	jsEngine *javascript.JSRE

	filterCallbacks map[int][]int

	miner *miner.Miner
}

func NewUiLib(engine *qml.Engine, eth *eth.Ethereum, assetPath string) *UiLib {
	lib := &UiLib{JSXEth: xeth.NewJSXEth(eth), engine: engine, eth: eth, assetPath: assetPath, jsEngine: javascript.NewJSRE(eth), filterCallbacks: make(map[int][]int)} //, filters: make(map[int]*xeth.JSFilter)}
	lib.miner = miner.New(eth.KeyManager().Address(), eth)

	return lib
}

func (self *UiLib) Notef(args []interface{}) {
	guilogger.Infoln(args...)
}

func (self *UiLib) LookupDomain(domain string) string {
	world := self.World()

	if len(domain) > 32 {
		domain = string(crypto.Sha3([]byte(domain)))
	}
	data := world.Config().Get("DnsReg").StorageString(domain).Bytes()

	// Left padded = A record, Right padded = CNAME
	if len(data) > 0 && data[0] == 0 {
		data = bytes.TrimLeft(data, "\x00")
		var ipSlice []string
		for _, d := range data {
			ipSlice = append(ipSlice, strconv.Itoa(int(d)))
		}

		return strings.Join(ipSlice, ".")
	} else {
		data = bytes.TrimRight(data, "\x00")

		return string(data)
	}
}

func (self *UiLib) LookupName(addr string) string {
	var (
		nameReg = self.World().Config().Get("NameReg")
		lookup  = nameReg.Storage(ethutil.Hex2Bytes(addr))
	)

	if lookup.Len() != 0 {
		return strings.Trim(lookup.Str(), "\x00")
	}

	return addr
}

func (self *UiLib) LookupAddress(name string) string {
	var (
		nameReg = self.World().Config().Get("NameReg")
		lookup  = nameReg.Storage(ethutil.RightPadBytes([]byte(name), 32))
	)

	if lookup.Len() != 0 {
		return ethutil.Bytes2Hex(lookup.Bytes())
	}

	return ""
}

func (self *UiLib) PastPeers() *ethutil.List {
	return ethutil.NewList(eth.PastPeers())
}

func (self *UiLib) ImportTx(rlpTx string) {
<<<<<<< HEAD
	tx := types.NewTransactionFromBytes(ethutil.Hex2Bytes(rlpTx))
	self.eth.TxPool().QueueTransaction(tx)
=======
	tx := chain.NewTransactionFromBytes(ethutil.Hex2Bytes(rlpTx))
	//self.eth.TxPool().QueueTransaction(tx)
	err := self.eth.TxPool().Add(tx)
	if err != nil {
		guilogger.Infoln("import tx failed ", err)
	}
>>>>>>> 99481a24
}

func (self *UiLib) EvalJavascriptFile(path string) {
	self.jsEngine.LoadExtFile(path[7:])
}

func (self *UiLib) EvalJavascriptString(str string) string {
	value, err := self.jsEngine.Run(str)
	if err != nil {
		return err.Error()
	}

	return fmt.Sprintf("%v", value)
}

func (ui *UiLib) OpenQml(path string) {
	container := NewQmlApplication(path[7:], ui)
	app := NewExtApplication(container, ui)

	go app.run()
}

func (ui *UiLib) OpenHtml(path string) {
	container := NewHtmlApplication(path, ui)
	app := NewExtApplication(container, ui)

	go app.run()
}

func (ui *UiLib) OpenBrowser() {
	ui.OpenHtml("file://" + ui.AssetPath("ext/home.html"))
}

func (ui *UiLib) Muted(content string) {
	component, err := ui.engine.LoadFile(ui.AssetPath("qml/muted.qml"))
	if err != nil {
		guilogger.Debugln(err)

		return
	}
	win := component.CreateWindow(nil)
	go func() {
		path := "file://" + ui.AssetPath("muted/index.html")
		win.Set("url", path)

		win.Show()
		win.Wait()
	}()
}

func (ui *UiLib) Connect(button qml.Object) {
	if !ui.connected {
		ui.eth.Start(true)
		ui.connected = true
		button.Set("enabled", false)
	}
}

func (ui *UiLib) ConnectToPeer(addr string) {
	ui.eth.ConnectToPeer(addr)
}

func (ui *UiLib) AssetPath(p string) string {
	return path.Join(ui.assetPath, p)
}

func (self *UiLib) StartDbWithContractAndData(contractHash, data string) {
	dbWindow := NewDebuggerWindow(self)
	object := self.eth.BlockManager().CurrentState().GetStateObject(ethutil.Hex2Bytes(contractHash))
	if len(object.Code) > 0 {
		dbWindow.SetCode("0x" + ethutil.Bytes2Hex(object.Code))
	}
	dbWindow.SetData("0x" + data)

	dbWindow.Show()
}

func (self *UiLib) StartDbWithCode(code string) {
	dbWindow := NewDebuggerWindow(self)
	dbWindow.SetCode("0x" + code)
	dbWindow.Show()
}

func (self *UiLib) StartDebugger() {
	dbWindow := NewDebuggerWindow(self)

	dbWindow.Show()
}

func (self *UiLib) NewFilter(object map[string]interface{}) (id int) {
	filter := qt.NewFilterFromMap(object, self.eth)
	filter.MessageCallback = func(messages state.Messages) {
		self.win.Root().Call("invokeFilterCallback", xeth.ToJSMessages(messages), id)
	}
	id = self.eth.InstallFilter(filter)
	return id
}

func (self *UiLib) NewFilterString(typ string) (id int) {
	filter := chain.NewFilter(self.eth)
	filter.BlockCallback = func(block *types.Block) {
		if self.win != nil && self.win.Root() != nil {
			self.win.Root().Call("invokeFilterCallback", "{}", id)
		} else {
			fmt.Println("QML is lagging")
		}
	}
	id = self.eth.InstallFilter(filter)
	return id
}

func (self *UiLib) Messages(id int) *ethutil.List {
	filter := self.eth.GetFilter(id)
	if filter != nil {
		messages := xeth.ToJSMessages(filter.Find())

		return messages
	}

	return ethutil.EmptyList()
}

func (self *UiLib) UninstallFilter(id int) {
	self.eth.UninstallFilter(id)
}

func mapToTxParams(object map[string]interface{}) map[string]string {
	// Default values
	if object["from"] == nil {
		object["from"] = ""
	}
	if object["to"] == nil {
		object["to"] = ""
	}
	if object["value"] == nil {
		object["value"] = ""
	}
	if object["gas"] == nil {
		object["gas"] = ""
	}
	if object["gasPrice"] == nil {
		object["gasPrice"] = ""
	}

	var dataStr string
	var data []string
	if list, ok := object["data"].(*qml.List); ok {
		list.Convert(&data)
	} else if str, ok := object["data"].(string); ok {
		data = []string{str}
	}

	for _, str := range data {
		if ethutil.IsHex(str) {
			str = str[2:]

			if len(str) != 64 {
				str = ethutil.LeftPadString(str, 64)
			}
		} else {
			str = ethutil.Bytes2Hex(ethutil.LeftPadBytes(ethutil.Big(str).Bytes(), 32))
		}

		dataStr += str
	}
	object["data"] = dataStr

	conv := make(map[string]string)
	for key, value := range object {
		if v, ok := value.(string); ok {
			conv[key] = v
		}
	}

	return conv
}

func (self *UiLib) Transact(params map[string]interface{}) (string, error) {
	object := mapToTxParams(params)

	return self.JSXEth.Transact(
		object["from"],
		object["to"],
		object["value"],
		object["gas"],
		object["gasPrice"],
		object["data"],
	)
}

func (self *UiLib) Compile(code string) (string, error) {
	bcode, err := ethutil.Compile(code, false)
	if err != nil {
		return err.Error(), err
	}

	return ethutil.Bytes2Hex(bcode), err
}

func (self *UiLib) Call(params map[string]interface{}) (string, error) {
	object := mapToTxParams(params)

	return self.JSXEth.Execute(
		object["to"],
		object["value"],
		object["gas"],
		object["gasPrice"],
		object["data"],
	)
}

func (self *UiLib) AddLocalTransaction(to, data, gas, gasPrice, value string) int {
	return self.miner.AddLocalTx(&miner.LocalTx{
		To:       ethutil.Hex2Bytes(to),
		Data:     ethutil.Hex2Bytes(data),
		Gas:      gas,
		GasPrice: gasPrice,
		Value:    value,
	}) - 1
}

func (self *UiLib) RemoveLocalTransaction(id int) {
	self.miner.RemoveLocalTx(id)
}

func (self *UiLib) SetGasPrice(price string) {
	self.miner.MinAcceptedGasPrice = ethutil.Big(price)
}

func (self *UiLib) ToggleMining() bool {
	if !self.miner.Mining() {
		self.miner.Start()

		return true
	} else {
		self.miner.Stop()

		return false
	}
}<|MERGE_RESOLUTION|>--- conflicted
+++ resolved
@@ -127,17 +127,11 @@
 }
 
 func (self *UiLib) ImportTx(rlpTx string) {
-<<<<<<< HEAD
 	tx := types.NewTransactionFromBytes(ethutil.Hex2Bytes(rlpTx))
-	self.eth.TxPool().QueueTransaction(tx)
-=======
-	tx := chain.NewTransactionFromBytes(ethutil.Hex2Bytes(rlpTx))
-	//self.eth.TxPool().QueueTransaction(tx)
 	err := self.eth.TxPool().Add(tx)
 	if err != nil {
 		guilogger.Infoln("import tx failed ", err)
 	}
->>>>>>> 99481a24
 }
 
 func (self *UiLib) EvalJavascriptFile(path string) {
